from setuptools import setup

setup(
    name='cabsDock',
    version='1.0',
    packages=['cabsDock'],
    url='https://bitbucket.org/lcbio/cabsdock',
    license='free for non-commercial users',
    author='Laboratory of Computational Biology',
    author_email='mkurc@cnbc.uw.edu.pl',
    description='CABSDock in python',
<<<<<<< HEAD
    requires=['numpy', 'matplotlib>=2.0', 'requests'],
=======
    install_requires=['numpy', 'matplotlib>=2.0'],
>>>>>>> c2297dcc
    entry_points={'console_scripts': ['cabsDock = cabsDock.__main__:run_job']},
    package_data={'cabsDock': ['data/*.dat']}
)<|MERGE_RESOLUTION|>--- conflicted
+++ resolved
@@ -9,11 +9,7 @@
     author='Laboratory of Computational Biology',
     author_email='mkurc@cnbc.uw.edu.pl',
     description='CABSDock in python',
-<<<<<<< HEAD
-    requires=['numpy', 'matplotlib>=2.0', 'requests'],
-=======
     install_requires=['numpy', 'matplotlib>=2.0'],
->>>>>>> c2297dcc
     entry_points={'console_scripts': ['cabsDock = cabsDock.__main__:run_job']},
     package_data={'cabsDock': ['data/*.dat']}
 )