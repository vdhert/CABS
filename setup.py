from setuptools import setup

setup(
    name='CABS',
    version='1.0',
    packages=['cabsDock'],
    url='https://bitbucket.org/lcbio/cabsdock',
    license='free for non-commercial users',
    author='Laboratory of Computational Biology',
    author_email='mkurc@cnbc.uw.edu.pl',
<<<<<<< HEAD
    description='CABS in python',
    install_requires=['numpy', 'matplotlib>=2.0'],
    entry_points={'console_scripts': [  'cabsDock = cabsDock.__main__:run_dock',
                                        'cabsFlex = cabsDock.__main__:run_flex']},
=======
    description='CABSDock in python',
    install_requires=['numpy', 'matplotlib>=2.0', 'requests'],
    entry_points={'console_scripts': ['cabsDock = cabsDock.__main__:run_job']},
>>>>>>> 435c563c
    package_data={'cabsDock': ['data/*.dat']}
)<|MERGE_RESOLUTION|>--- conflicted
+++ resolved
@@ -8,15 +8,13 @@
     license='free for non-commercial users',
     author='Laboratory of Computational Biology',
     author_email='mkurc@cnbc.uw.edu.pl',
-<<<<<<< HEAD
+    install_requires=['numpy', 'matplotlib>=2.0', 'requests'],
     description='CABS in python',
-    install_requires=['numpy', 'matplotlib>=2.0'],
-    entry_points={'console_scripts': [  'cabsDock = cabsDock.__main__:run_dock',
-                                        'cabsFlex = cabsDock.__main__:run_flex']},
-=======
-    description='CABSDock in python',
-    install_requires=['numpy', 'matplotlib>=2.0', 'requests'],
-    entry_points={'console_scripts': ['cabsDock = cabsDock.__main__:run_job']},
->>>>>>> 435c563c
+    entry_points={
+        'console_scripts': [
+            'cabsDock = cabsDock.__main__:run_dock',
+            'cabsFlex = cabsDock.__main__:run_flex'
+        ]
+    },
     package_data={'cabsDock': ['data/*.dat']}
 )