import os
<<<<<<< HEAD
import matplotlib
matplotlib.use('Agg')
from pkg_resources import resource_filename
from sys import argv
from CABS import logger
from CABS.optparser import ParserFactory, ConfigFileParser
=======
import re
import sys
import argparse
from CABS import logger, __version__
>>>>>>> e535e440


def run_dock(cmd_line=sys.argv[1:]):

    junk = []  # put here filepaths to whatever should be deleted if cabs crashes
    from CABS.optparser import DockParser as parser, ConfigFileParser

    preparser = argparse.ArgumentParser(add_help=False)
    preparser.add_argument('-c', '--config')
    preparser.add_argument('--version', action='store_true')
    preparser.add_argument('-h', '--help', action='store_true')

    preargs, remains = preparser.parse_known_args(cmd_line)
    if preargs.help:
        _help = parser.format_help()
        print re.sub("\n( *)\n( *)\n", "\n\n", _help)
        sys.exit(0)
    elif preargs.version:
        print __version__
        sys.exit(0)
    elif preargs.config:
        remains = ConfigFileParser(preargs.config).args + remains

    config = vars(parser.parse_args(remains))

    from CABS.job import DockTask
    job = DockTask(**config)

    # start docking
    try:
        job.run()
    except KeyboardInterrupt:
        logger.info(
            module_name='CABSdock',
            msg='Interrupted by user.'
        )
    except Exception as e:
        logger.critical(
            module_name="CABSdock",
            msg="Unhandled Exception caught: %s. Raising" % e.message)
        raise
    finally:
        map(os.removedirs, junk)


def run_flex(cmd_line=sys.argv[1:]):

    junk = []  # put here filepaths to whatever should be deleted if cabs crashes
    from CABS.optparser import FlexParser as parser, ConfigFileParser

    preparser = argparse.ArgumentParser(add_help=False)
    preparser.add_argument('-c', '--config')
    preparser.add_argument('--version', action='store_true')
    preparser.add_argument('-h', '--help', action='store_true')

    preargs, remains = preparser.parse_known_args(cmd_line)
    if preargs.help:
        _help = parser.format_help()
        print re.sub("\n( *)\n( *)\n", "\n\n", _help)
        sys.exit(0)
    elif preargs.version:
        print __version__
        sys.exit(0)
    elif preargs.config:
        remains = ConfigFileParser(preargs.config).args + remains

    config = vars(parser.parse_args(remains))

    from CABS.job import FlexTask
    job = FlexTask(**config)

    # start docking
    try:
        job.run()
    except KeyboardInterrupt:
        logger.info(
            module_name='CABSflex',
            msg='Interrupted by user.'
        )
    except Exception as e:
        logger.critical(
            module_name="CABSflex",
            msg="Unhandled Exception caught: %s. Raising" % e.message)
        raise
    finally:
        map(os.removedirs, junk)


if __name__ == '__main__':
    try:
        cmd = sys.argv[1]
        options = sys.argv[2:]

        if cmd == 'dock':
            run_dock(options)
        elif cmd == 'flex':
            run_flex(options)
        else:
            raise IndexError

    except IndexError:
        print 'usage: python CABS <cmd> <options>\n\tcmd: dock or flex.\n\t' \
              'For the list of <options> run \'python CABS <cmd> -h\''
        sys.exit(0)<|MERGE_RESOLUTION|>--- conflicted
+++ resolved
@@ -1,17 +1,8 @@
 import os
-<<<<<<< HEAD
-import matplotlib
-matplotlib.use('Agg')
-from pkg_resources import resource_filename
-from sys import argv
-from CABS import logger
-from CABS.optparser import ParserFactory, ConfigFileParser
-=======
 import re
 import sys
 import argparse
 from CABS import logger, __version__
->>>>>>> e535e440
 
 
 def run_dock(cmd_line=sys.argv[1:]):
