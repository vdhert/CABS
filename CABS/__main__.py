import os
import re
import sys
import argparse
from CABS import logger, __version__


def run_dock(cmd_line=sys.argv[1:]):

    junk = []  # put here filepaths to whatever should be deleted if cabs crashes
    from CABS.optparser import DockParser as parser, ConfigFileParser

    preparser = argparse.ArgumentParser(add_help=False)
    preparser.add_argument('-c', '--config')
    preparser.add_argument('--version', action='store_true')
    preparser.add_argument('-h', '--help', action='store_true')

    preargs, remains = preparser.parse_known_args(cmd_line)
    if preargs.help:
        _help = parser.format_help()
        print re.sub("\n( *)\n( *)\n", "\n\n", _help)
        sys.exit(0)
    elif preargs.version:
        print __version__
        sys.exit(0)
    elif preargs.config:
        remains = ConfigFileParser(preargs.config).args + remains

    config = vars(parser.parse_args(remains))

    from CABS.job import DockTask
    job = DockTask(**config)

    # start docking
    try:
        job.run()
    except KeyboardInterrupt:
        logger.info(
            module_name='CABSdock',
            msg='Interrupted by user.'
        )
    except Exception as e:
        logger.exit_program(
            module_name='CABSdock',
            msg=e.message,
            exc=e,
            traceback=(logger.log_level > 2)
        )
    finally:
        map(os.removedirs, junk)


def run_flex(cmd_line=sys.argv[1:]):

    junk = []  # put here filepaths to whatever should be deleted if cabs crashes
    from CABS.optparser import FlexParser as parser, ConfigFileParser

    preparser = argparse.ArgumentParser(add_help=False)
    preparser.add_argument('-c', '--config')
    preparser.add_argument('--version', action='store_true')
    preparser.add_argument('-h', '--help', action='store_true')

    preargs, remains = preparser.parse_known_args(cmd_line)
    if preargs.help:
        _help = parser.format_help()
        print re.sub("\n( *)\n( *)\n", "\n\n", _help)
        sys.exit(0)
    elif preargs.version:
        print __version__
        sys.exit(0)
    elif preargs.config:
        remains = ConfigFileParser(preargs.config).args + remains

    config = vars(parser.parse_args(remains))

    from CABS.job import FlexTask
    job = FlexTask(**config)

    # start docking
    try:
        job.run()
    except KeyboardInterrupt:
        logger.info(
            module_name='CABSflex',
            msg='Interrupted by user.'
        )
    except Exception as e:
        logger.exit_program(
            module_name='CABSflex',
            msg=e.message,
            exc=e,
            traceback=(logger.log_level > 2)
        )
    finally:
        map(os.removedirs, junk)


if __name__ == '__main__':
<<<<<<< HEAD
    pass
=======
    try:
        cmd = sys.argv[1]
        options = sys.argv[2:]

        if cmd == 'dock':
            run_dock(options)
        elif cmd == 'flex':
            run_flex(options)
        else:
            raise IndexError

    except IndexError:
        print 'usage: python CABS <cmd> <options>\n\tcmd: dock or flex.\n\t' \
              'For the list of <options> run \'python CABS <cmd> -h\''
        sys.exit(0)
>>>>>>> 0c26dd0c
<|MERGE_RESOLUTION|>--- conflicted
+++ resolved
@@ -96,9 +96,6 @@
 
 
 if __name__ == '__main__':
-<<<<<<< HEAD
-    pass
-=======
     try:
         cmd = sys.argv[1]
         options = sys.argv[2:]
@@ -113,5 +110,4 @@
     except IndexError:
         print 'usage: python CABS <cmd> <options>\n\tcmd: dock or flex.\n\t' \
               'For the list of <options> run \'python CABS <cmd> -h\''
-        sys.exit(0)
->>>>>>> 0c26dd0c
+        sys.exit(0)