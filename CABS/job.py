"""
Module for running cabsDock jobs.
"""
import operator
import os

from abc import ABCMeta, abstractmethod
from CABS import logger
from CABS.align import save_csv
from CABS.cabs import CabsRun, _FORTRAN_COMMAND
from CABS.cluster import Clustering
from CABS.cmap import ContactMapFactory
from CABS.filter import Filter
from CABS.PDBlib import Pdb, _DSSP_COMMAND
from CABS.plots import graph_RMSF, plot_E_RMSD, plot_RMSD_N
from CABS.protein import ProteinComplex
from CABS.restraints import Restraints
from CABS.trajectory import Trajectory
from CABS.utils import SCModeler, CONFIG_HEADER


_name = 'JOB'


class CABSTask(object):
    """Abstract CABS job instance."""

    __metaclass__ = ABCMeta

    def __init__(self, **kwargs):

        # self.__dict__.update(kwargs)
        self.aa_rebuild = kwargs.get('aa_rebuild')
        self.add_peptide = kwargs.get('add_peptide')
        self.align = kwargs.get('align')
        self.align_options = dict(kwargs.get('align_options'))
        self.align_peptide_options = dict(kwargs.get('align_peptide_options'))
        self.ca_rest_add = kwargs.get('ca_rest_add')
        self.ca_rest_file = kwargs.get('ca_rest_file')
        self.ca_rest_weight = kwargs.get('ca_rest_weight')
        self.clustering_iterations = kwargs.get('clustering_iterations')
        self.clustering_medoids = kwargs.get('clustering_medoids')
        self.contact_maps = kwargs.get('contact_maps')
        self.contact_threshold = kwargs.get('contact_threshold')
        self.dssp_command = kwargs.get('dssp_command')
        self.exclude = kwargs.get('exclude')
        self.excluding_distance = kwargs.get('excluding_distance')
        self.filtering_count = kwargs.get('filtering_count')
        self.filtering_mode = kwargs.get('filtering_mode')
        self.fortran_command = kwargs.get('fortran_command')
        self.image_file_format = kwargs.get('image_file_format')
        self.input_protein = kwargs.get('input_protein')
        self.insertion_attempts = kwargs.get('insertion_attempts')
        self.insertion_clash = kwargs.get('insertion_clash')
        self.load_cabs_files = kwargs.get('load_cabs_files')
        self.mc_annealing = kwargs.get('mc_annealing')
        self.mc_cycles = kwargs.get('mc_cycles')
        self.mc_steps = kwargs.get('mc_steps')
        self.modeller_iterations = kwargs.get('modeller_iterations')
        self.pdb_output = kwargs.get('pdb_output')
        self.peptide = kwargs.get('peptide')
        self.protein_flexibility = kwargs.get('protein_flexibility')
        self.protein_restraints = kwargs.get('protein_restraints')
        self.random_seed = kwargs.get('random_seed')
        self.reference_pdb = kwargs.get('reference_pdb')
        self.replicas = kwargs.get('replicas')
        self.replicas_dtemp = kwargs.get('replicas_dtemp')
        self.save_cabs_files = kwargs.get('save_cabs_files')
        self.save_config = kwargs.get('save_config')
        self.sc_rest_add = kwargs.get('sc_rest_add')
        self.sc_rest_file = kwargs.get('sc_rest_file')
        self.sc_rest_weight = kwargs.get('sc_rest_weight')
        self.separation = kwargs.get('separation')
        self.temperature = kwargs.get('temperature')
        self.verbose = kwargs.get('verbose')
        self.work_dir = kwargs.get('work_dir')
        self.colors = kwargs.get('contact_map_colors')

        # Job attributes collected.
        self.config = kwargs
        self.initial_complex = None
        self.restraints = None
        self.cabsrun = None
        self.trajectory = None
        self.filtered_trajectory = None
        self.filtered_ndx = None
        self.medoids = None
        self.clusters_dict = None
        self.clusters = None
        self.rmslst = {}
        self.results = None
        self.reference = None

        # Workdir processing: making sure work_dir is abspath
        self.work_dir = os.path.abspath(self.work_dir)
        try:
            os.makedirs(self.work_dir)
        except OSError:
            if os.path.isdir(self.work_dir):
                logger.warning(_name, '{} already exists. Output data will be overwritten.'.format(self.work_dir))
            else:
                logger.exit_program(
                    _name, '{} already exists and is not a directory. Choose different name.'.format(self.work_dir)
                )

        try:
            self.file_TRAF, self.file_SEQ = self.load_cabs_files
        except (ValueError, TypeError):
            self.file_TRAF = self.file_SEQ = None

        # self.peptide + self.add_peptide -> self.ligand
        self.peptides = []
        if self.peptide:
            self.peptides.extend([[p, 'random', 'random'] for p in self.peptide])
        if self.add_peptide:
            self.peptides.extend([p for p in self.add_peptide if p])

        # Pdb output processing
        if 'A' in self.pdb_output:
            self.pdb_output = 'RFCM'
        elif 'N' in self.pdb_output:
            self.pdb_output = ''

        _DSSP_COMMAND = self.dssp_command
        _FORTRAN_COMMAND = self.fortran_command

    def run(self):
        logger.setup_log_level(self.verbose)
        ftraf = self.file_TRAF
        fseq = self.file_SEQ
        self.setup_job()
        if self.reference_pdb:
            self.parse_reference(self.reference_pdb)
        withcabs = True if (ftraf is None or fseq is None) else False

        if withcabs:
            self.setup_cabs_run()
            self.execute_cabs_run()
        self.load_output(ftraf, fseq)
        self.score_results(
            n_filtered=self.filtering_count,
            number_of_medoids=self.clustering_medoids,
            number_of_iterations=self.clustering_iterations
        )

        if self.reference_pdb:
            self.calculate_rmsd()
        self.save_config_file()
        self.draw_plots(colors=self.colors)
        self.save_models()
        logger.info(module_name=_name, msg='Simulation completed successfully')

    @abstractmethod
    def setup_job(self):
        pass

    @abstractmethod
    def calculate_rmsd(self):
        pass

    @abstractmethod
    def parse_reference(self, ref):
        pass

    @abstractmethod
    def draw_plots(self, plots_dir=None, colors=['#ffffff', '#f2d600', '#4b8f24', '#666666', '#e80915', '#000000']):
        pass

    @abstractmethod
    def mk_cmaps(self, ca_traj, meds, clusts, top1k_inds, thr, plots_dir):
        scmodeler = SCModeler(ca_traj.template)
        sc_traj_full = scmodeler.calculate_sc_traj(ca_traj.coordinates)
        sc_med = scmodeler.calculate_sc_traj(meds.coordinates)
        shp = sc_med.shape
        sc_med = sc_med.reshape((shp[1], shp[0]) + shp[2:])

        cmapdir = os.path.join(self.work_dir, 'contact_maps')
        try:
            os.mkdir(cmapdir)
        except OSError:
            pass

        return sc_traj_full, sc_med, cmapdir

    def prepare_restraints(self):

        # generate protein restraints
        protein_restraints = Restraints(
            self.initial_complex.protein.generate_restraints(*self.protein_restraints)
        )

        # additional restraints
        add_restraints = Restraints('')

        if self.ca_rest_add:
            add_restraints += Restraints.from_parser(self.ca_rest_add)

        if self.sc_rest_add:
            add_restraints += Restraints.from_parser(self.sc_rest_add, sg=True)

        if self.ca_rest_file:
            for filename in self.ca_rest_file:
                add_restraints += Restraints.from_file(filename)

        if self.sc_rest_file:
            for filename in self.sc_rest_file:
                add_restraints += Restraints.from_file(filename, sg=True)

        protein_restraints += add_restraints.update_id(self.initial_complex.new_ids)
        return protein_restraints

    def save_config_file(self):
        if self.save_config:
            with open(os.path.join(self.work_dir, 'config.ini'), 'w') as configfile:
                configfile.write(CONFIG_HEADER)
                for k in sorted(self.config):
                    peptide_counter = 0
                    value = self.config[k]
                    line = str(k)+': '
                    if k == 'ligand':
                        for lgnd in value:
                            if peptide_counter == 0:
                                line = 'peptide: '
                            else:
                                line += '\nadd-peptide: '
                            for element in lgnd:
                                line += str(element)+' '
                            peptide_counter += 1
                    elif isinstance(value, tuple):
                        line = str(k) + ': '
                        for item in value:
                            line += str(item)+' '
                    else:
                        line = str(k) + ': '+str(value)
                    configfile.write('\n'+line)

    def setup_cabs_run(self):
        logger.info(module_name="CABS", msg='Setting up CABS simulation.')
        # Initializing CabsRun instance
        self.cabsrun = CabsRun(
            protein_complex=self.initial_complex,
            restraints=self.prepare_restraints(),
            work_dir=self.work_dir,
            excluding_distance=self.excluding_distance,
            replicas=self.replicas,
            replicas_dtemp=self.replicas_dtemp,
            temperature=self.temperature,
            ca_rest_weight=self.ca_rest_weight,
            sc_rest_weight=self.sc_rest_weight,
            mc_annealing=self.mc_annealing,
            mc_cycles=self.mc_cycles,
            mc_steps=self.mc_steps
        )
        return self.cabsrun

    def execute_cabs_run(self):
        self.cabsrun.run()

    @abstractmethod
    def load_output(self, ftraf=None, fseq=None):
        """
        Method for loading previously done simulation results. Stores the results to self.trajectory.
        :param ftraf: path to TRAF file
        :param fseq: path to SEQ file
        :return: returns trajectory.Trajectory instance
        """
        if ftraf is not None and fseq is not None:
            logger.debug(module_name=_name, msg="Loading trajectories from: %s, %s" % (ftraf, fseq))
            self.trajectory = Trajectory.read_trajectory(ftraf, fseq)
        else:
            logger.debug(module_name=_name, msg="Loading trajectories from the CABS run")
            self.trajectory = self.cabsrun.get_trajectory()
        self.trajectory.template.update_ids(self.initial_complex.protein.old_ids, pedantic=False)
        chs = ''.join(self.initial_complex.protein_chains)
        tchs = ''.join(set(chs).intersection(self.trajectory.template.list_chains().keys()))
        self.trajectory.tmp_target_chs = tchs
        # TODO: target chains of trajectory template... should not be added here.
        # or even: should not be needed to add at all.
        ic_stc, tt_stc, dummy_aln = self.trajectory.align_to(self.initial_complex.protein, chs, tchs, align_mth='SW')
        self.trajectory.superimpose_to(ic_stc, tt_stc)
        logger.info(module_name=_name, msg="Trajectories loaded successfully")
        return self.trajectory

    @abstractmethod
    def score_results(self, n_filtered, number_of_medoids, number_of_iterations):
        pass

    def save_models(self):
        # output folder
        output_folder = os.path.join(self.work_dir, 'output_pdbs')
        logger.log_file(module_name=_name, msg="Saving pdb files to " + str(output_folder))
        try:
            os.mkdir(output_folder)
        except OSError:
            logger.warning(_name, "Possibly overwriting previous pdb files. Use --work-dir <DIR> to avoid that.")
        # Saving the trajectory to PDBs:
        if 'R' in self.pdb_output:
            logger.log_file(module_name=_name, msg='Saving replicas...')
            self.trajectory.to_pdb(mode='replicas', to_dir=output_folder)
        # Saving top1000 models to PDB:
        if 'F' in self.pdb_output:
            logger.log_file(module_name=_name, msg='Saving filtered models...')
            self.filtered_trajectory.to_pdb(mode='replicas', to_dir=output_folder, name='top1000')
        # Saving clusters in CA representation
        if 'C' in self.pdb_output:
            logger.log_file(module_name=_name, msg='Saving clusters...')
            for i, cluster in enumerate(self.clusters):
                cluster.to_pdb(mode='replicas', to_dir=output_folder, name='cluster_{0}'.format(i))
        # Saving final models:
        if 'M' in self.pdb_output:
            if self.aa_rebuild:
                logger.log_file(module_name=_name, msg='Saving final models (in AA representation)')
                pdb_medoids = self.medoids.to_pdb()
                from CABS.ca2all import ca2all
                for i, fname in enumerate(pdb_medoids):
                    ca2all(
                        fname,
                        output=os.path.join(output_folder, 'model_{0}.pdb'.format(i)),
                        iterations=self.modeller_iterations,
                        out_mdl=os.path.join(self.work_dir, 'output_data','modeller_output_{0}.txt'.format(i)),
                        work_dir=self.work_dir
                    )
            else:
                logger.log_file(module_name=_name, msg='Saving final models (in CA representation)')
                self.medoids.to_pdb(mode='models', to_dir=output_folder, name='model')


class DockTask(CABSTask):
    """Class representing single CABS job."""

    def setup_job(self):
        self.initial_complex = ProteinComplex(
            protein=self.input_protein,
            flexibility=self.protein_flexibility,
            exclude=self.exclude,
            peptides=self.peptides,
            replicas=self.replicas,
            separation=self.separation,
            insertion_attempts=self.insertion_attempts,
            insertion_clash=self.insertion_clash,
            work_dir=self.work_dir
        )

    def load_output(self, ftraf=None, fseq=None):
        """
        Method for loading previously done simulation results. Stores the results to self.trajectory.
        :param ftraf: path to TRAF file
        :param fseq: path to SEQ file
        :return: returns trajectory.Trajectory instance
        """
        ret = super(DockTask, self).load_output(ftraf, fseq)
        ret.number_of_peptides = len(self.peptides)
        return ret

    def calculate_rmsd(self, save=True):
        logger.debug(module_name=_name, msg="RMSD calculations starting...")
        if save:
            odir = os.path.join(self.work_dir, 'output_data')
            try:
                os.mkdir(odir)
            except OSError:
                pass
        all_results = {}
        ref_trg_stc, self_trg_stc, trg_aln = self.trajectory.align_to(
            self.reference[0], self.reference[1], self.trajectory.tmp_target_chs,
            align_mth=self.align, kwargs=self.align_options
        )
        self.trajectory.superimpose_to(ref_trg_stc, self_trg_stc)
        if save:
            sfname = os.path.join(self.work_dir, 'output_data', 'reference_alignment')
            paln_trg = sfname + '_target.csv'
            save_csv(paln_trg, ('reference', 'template'), trg_aln)
        for pept_chain, ref_pept_chain in zip(self.initial_complex.peptide_chains, self.reference[2]):
            ref_pep_stc, self_pep_stc, pep_aln = self.trajectory.align_to(
                self.reference[0], ref_pept_chain, pept_chain, align_mth=self.align,
                kwargs=self.align_peptide_options
            )
            if save:
                paln_pep = sfname + '_%s.csv' % pept_chain
                save_csv(paln_pep, ('reference', 'template'), pep_aln)
            self.rmslst[pept_chain] = self.trajectory.rmsd_to_reference(ref_pep_stc, self_pep_stc)
            rmsds = [header.rmsd for header in self.medoids.headers]
            results = {}
            results['rmsds_all'] = [header.rmsd for header in self.trajectory.headers]
            results['rmsds_filtered'] = [header.rmsd for header in self.filtered_trajectory.headers]
            results['rmsds_medoids'] = rmsds
            results['lowest_all'] = sorted(results['rmsds_all'])[0]
            results['lowest_filtered'] = sorted(results['rmsds_filtered'])[0]
            results['lowest_medoids'] = sorted(results['rmsds_medoids'])[0]
            # Saving rmsd results
            if save:
                with open(os.path.join(odir, 'lowest_rmsds_%s.txt' % pept_chain), 'w') as outfile:
                    outfile.write(
                        'lowest_all; lowest_filtered; lowest_medoids\n {0};{1};{2}'.format(
                            results['lowest_all'], results['lowest_filtered'], results['lowest_medoids']
                        )
                    )
                for _type in ['all', 'filtered', 'medoids']:
                    with open(os.path.join(odir, '{0}_rmsds_{1}.txt'.format(_type, pept_chain)), 'w') as outfile:
                        for rmsd in results['rmsds_' + _type]:
                            outfile.write(str(rmsd) + ';\n')
            all_results[pept_chain] = results
        logger.info(module_name=_name, msg="RMSD successfully saved")
        return all_results

    def score_results(self, n_filtered, number_of_medoids, number_of_iterations):
        logger.debug(module_name=_name, msg="Scoring results")
        # Filtering the trajectory
        self.filtered_trajectory, self.filtered_ndx = Filter(self.trajectory, n_filtered).cabs_filter()
        # Clustering the trajectory
        self.medoids, self.clusters_dict, self.clusters = Clustering(
            self.filtered_trajectory,
            'chain ' + ','.join(
                self.initial_complex.peptide_chains,
            )
        ).cabs_clustering(number_of_medoids=number_of_medoids, number_of_iterations=number_of_iterations)
        logger.info(module_name=_name, msg="Scoring results successful")

    def draw_plots(self, plots_dir=None, colors=['#ffffff', '#f2d600', '#4b8f24', '#666666', '#e80915', '#000000']):
        logger.debug(module_name=_name, msg="Drawing plots")
        # set the plots dir
        if plots_dir is None:
            pltdir = os.path.join(self.work_dir, 'plots')
            try:
                os.mkdir(pltdir)
            except OSError:
                pass
        else:
            pltdir = plots_dir
        logger.log_file(module_name=_name, msg="Saving plots to %s" % pltdir)

<<<<<<< HEAD
        graph_RMSF(self.trajectory, self.initial_complex.receptor_chains, pltdir + '/RMSF', fmt=self.config['image_file_format'])
=======
        graph_RMSF(self.trajectory, self.initial_complex.protein_chains, os.path.join(pltdir, 'RMSF'))
>>>>>>> e535e440

        # RMSD-based graphs
        if self.reference_pdb:
            logger.log_file(module_name=_name, msg="Saving RMSD plots")
            for k, rmslst in self.rmslst.items():
<<<<<<< HEAD
                plot_E_RMSD([self.trajectory, self.filtered_trajectory],
                            [rmslst, rmslst[self.filtered_ndx,]],
                            ['all models', 'top 1000 models'],
                            pltdir + '/E_RMSD_%s' % k,
                            fmt=self.config['image_file_format'])
                plot_RMSD_N(rmslst.reshape(self.config['replicas'], -1),
                            pltdir + '/RMSD_frame_%s' % k,
                            fmt=self.config['image_file_format'])
=======
                plot_E_RMSD(
                    [self.trajectory, self.filtered_trajectory],
                    [rmslst, rmslst[self.filtered_ndx, ]],
                    ['all models', 'top 1000 models'],
                    os.path.join(pltdir, 'E_RMSD_%s' % k)
                )
                plot_RMSD_N(
                    rmslst.reshape(self.replicas, -1),
                    os.path.join(pltdir, 'RMSD_frame_%s' % k)
                )
>>>>>>> e535e440

        # Contact maps
        if self.contact_maps:
            logger.log_file(module_name=_name, msg="Saving contact maps")
            self.mk_cmaps(self.trajectory, self.medoids, self.clusters_dict, self.filtered_ndx, 4.5, pltdir, colors=colors)
        logger.info(module_name=_name, msg="Plots successfully saved")

    def mk_cmaps(self, ca_traj, meds, clusts, top1k_inds, thr, plots_dir, colors=['#ffffff', '#f2d600', '#4b8f24', '#666666', '#e80915', '#000000']):
        sc_traj_full, sc_med, cmapdir = super(DockTask, self).mk_cmaps(
            ca_traj, meds, clusts, top1k_inds, thr, plots_dir
        )

        sc_traj_1k = sc_traj_full.reshape(1, -1, len(ca_traj.template), 3)[:, top1k_inds, :, :]

        rchs = self.initial_complex.protein_chains
        lchs = self.initial_complex.peptide_chains

        targ_cmf = ContactMapFactory(rchs, rchs, ca_traj.template)
        cmfs = {lig: ContactMapFactory(rchs, lig, ca_traj.template) for lig in lchs}
        cmap10ktarg = reduce(operator.add, targ_cmf.mk_cmap(sc_traj_full, thr))
        cmap10ktarg.zero_diagonal()
        cmap10ktarg.save_all(cmapdir + '/target_all', break_long_x=0, norm_n=True, colors=colors)

        for lig, cmf in cmfs.items():
            cmaps = cmf.mk_cmap(sc_traj_full, thr)
            for n, cmap in enumerate(cmaps):
                cmap.save_all(cmapdir + '/replica_%i_ch_%s' % (n + 1, lig), norm_n=True, colors=colors)
            cmap10k = reduce(operator.add, cmaps)
            cmap10k.save_all(cmapdir + '/all_ch_%s' % lig, norm_n=True, colors=colors)
            cmap10k.save_histo(plots_dir + '/all_contacts_histo_%s' % lig)
            cmap1k = cmf.mk_cmap(sc_traj_1k, thr)[0]
            cmap1k.save_all(cmapdir + '/top1000_ch_%s' % lig, norm_n=True, colors=colors)
            cmaps_top = cmf.mk_cmap(sc_med, thr)
            for n, cmap in enumerate(cmaps_top):
                cmap.save_all(cmapdir + '/top_%i_ch_%s' % (n + 1, lig), norm_n=True, colors=colors)
            for cn, clust in clusts.items():
                ccmap = cmf.mk_cmap(sc_traj_1k, thr, frames=clust)[0]
                ccmap.save_all(cmapdir + '/cluster_%i_ch_%s' % (cn, lig), norm_n=True, colors=colors)

    def parse_reference(self, ref):
        try:
            source, rec, pep = ref.split(':')
            self.reference = (Pdb(ref, selection='name CA', no_exit=True, verify=True).atoms, rec, pep)
            if len(self.initial_complex.peptide_chains) != len(self.reference[2]):
                raise ValueError
        except (ValueError, Pdb.InvalidPdbInput):
            logger.warning(_name, 'Invalid reference {}'.format(ref))
            self.reference = None


class FlexTask(CABSTask):
    """Class of CABSFlex jobs."""

    def setup_job(self):
        self.initial_complex = ProteinComplex(
            protein=self.input_protein,
            flexibility=self.protein_flexibility,
            exclude=self.exclude,
            peptides=self.peptides,
            replicas=self.replicas,
            separation=self.separation,
            insertion_attempts=self.insertion_attempts,
            insertion_clash=self.insertion_clash,
            work_dir=self.work_dir
        )

        if self.reference_pdb is None:
            self.reference_pdb = True

        # remove filtered trajectory from pdb saving
        self.pdb_output = self.pdb_output.replace('F', '')

    def score_results(self, n_filtered, number_of_medoids, number_of_iterations):
        # Clustering the trajectory
        clst = Clustering(self.trajectory, 'chain ' + ','.join(self.initial_complex.protein_chains))
        self.medoids, self.clusters_dict, self.clusters = clst.cabs_clustering(number_of_medoids=number_of_medoids, number_of_iterations=number_of_iterations)
        self.rmslst = {self.initial_complex.protein_chains: clst.distance_matrix[0]}

    def load_output(self, *args, **kwargs):
        ret = super(FlexTask, self).load_output(*args, **kwargs)
        ret.number_of_peptides = 0
        return ret

    def calculate_rmsd(self, reference_pdb=None, save=True):
        
        logger.debug(module_name=_name, msg="RMSD calculations starting...")
        if save:
            odir = os.path.join(self.work_dir, 'output_data')
            try:
                os.mkdir(odir)
            except OSError:
                pass

        chs_ids = self.trajectory.tmp_target_chs

        ref_trg_stc, self_trg_stc, trg_aln = self.trajectory.align_to(
            self.reference[0], self.reference[1], chs_ids,
            align_mth=self.align, kwargs=self.align_options
        )
        self.trajectory.superimpose_to(ref_trg_stc, self_trg_stc)
        if save:
            sfname = os.path.join(self.work_dir, 'output_data', 'reference_alignment')
            paln_trg = sfname + '_target.csv'
            save_csv(paln_trg, ('reference', 'template'), trg_aln)
        self.rmslst[chs_ids] = self.trajectory.rmsd_to_reference(ref_trg_stc, self_trg_stc)
        rmsds = [header.rmsd for header in self.medoids.headers]
        results = {}
        results['rmsds_all'] = [header.rmsd for header in self.trajectory.headers]
        results['rmsds_medoids'] = rmsds
        results['lowest_all'] = sorted(results['rmsds_all'])[0]
        results['lowest_medoids'] = sorted(results['rmsds_medoids'])[0]
        # Saving rmsd results
        if save:
            with open(os.path.join(odir, 'lowest_rmsds_%s.txt' % chs_ids), 'w') as outfile:
                outfile.write(
                    'lowest_all; lowest_medoids\n {0};{1}'.format(
                        results['lowest_all'], results['lowest_medoids']
                    )
                )
            for _type in ['all', 'medoids']:
                with open(os.path.join(odir, '{0}_rmsds_{1}.txt'.format(_type, chs_ids)), 'w') as outfile:
                    for rmsd in results['rmsds_' + _type]:
                        outfile.write(str(rmsd) + ';\n')
        logger.info(module_name=_name, msg="RMSD successfully saved")
        return {chs_ids: results}

    def mk_cmaps(self, ca_traj, meds, clusts, top1k_inds, thr, plots_dir, colors=['#ffffff', '#f2d600', '#4b8f24', '#666666', '#e80915', '#000000']):
        sc_traj_full, sc_med, cmapdir = super(FlexTask, self).mk_cmaps(
            ca_traj, meds, clusts, top1k_inds, thr, plots_dir
        )

        rchs = self.initial_complex.protein_chains

        cmf = ContactMapFactory(rchs, rchs, ca_traj.template)
        cmap_all = reduce(operator.add, cmf.mk_cmap(sc_traj_full, thr))

        cmaptop = reduce(operator.add, cmf.mk_cmap(sc_med, thr))

        for cmap, fname in zip((cmap_all, cmaptop), ('all', 'top10')):
            cmap.zero_diagonal()
            cmap.save_all(cmapdir + '/' + fname, break_long_x=0, norm_n=True, colors=colors)

    def parse_reference(self, ref):
        try:
            try:
                dummy, trg_chids = ref.split(":")
                self.reference = (Pdb(ref, selection='name CA', no_exit=True, verify=True).atoms, trg_chids)
            except AttributeError: # if ref is None it has no split mth
                self.reference = (self.initial_complex, self.initial_complex.protein_chains)
        except Pdb.InvalidPdbInput:
            logger.warning(_name, 'Invalid reference {}'.format(ref))

    def draw_plots(self, plots_dir=None, colors=['#ffffff', '#f2d600', '#4b8f24', '#666666', '#e80915', '#000000']):
        # set the plots dir
        if plots_dir is None:
            pltdir = os.path.join(self.work_dir, 'plots')
            try:
                os.mkdir(pltdir)
            except OSError:
                pass
        else:
            pltdir = plots_dir

        graph_RMSF(self.trajectory, self.initial_complex.protein_chains, os.path.join(pltdir, 'RMSF'))

        # RMSD-based graphs
        if self.reference_pdb:
            for k, rmslst in self.rmslst.items():
                plot_E_RMSD(
                    [self.trajectory],
                    [rmslst],
                    ['all models'],
                    os.path.join(pltdir, 'E_RMSD_%s' % k),
                    self.image_file_format,
                    interaction=False
                )
                plot_RMSD_N(
                    rmslst.reshape(self.replicas, -1),
                    os.path.join(pltdir, 'RMSD_frame_%s' % k),
                    self.image_file_format
                )

        # Contact maps
        if self.contact_maps:
            self.mk_cmaps(
                self.trajectory,
                self.medoids,
                self.clusters_dict,
                self.filtered_ndx,
                self.contact_threshold,
                pltdir,
                colors=colors
            )<|MERGE_RESOLUTION|>--- conflicted
+++ resolved
@@ -429,26 +429,12 @@
             pltdir = plots_dir
         logger.log_file(module_name=_name, msg="Saving plots to %s" % pltdir)
 
-<<<<<<< HEAD
-        graph_RMSF(self.trajectory, self.initial_complex.receptor_chains, pltdir + '/RMSF', fmt=self.config['image_file_format'])
-=======
         graph_RMSF(self.trajectory, self.initial_complex.protein_chains, os.path.join(pltdir, 'RMSF'))
->>>>>>> e535e440
 
         # RMSD-based graphs
         if self.reference_pdb:
             logger.log_file(module_name=_name, msg="Saving RMSD plots")
             for k, rmslst in self.rmslst.items():
-<<<<<<< HEAD
-                plot_E_RMSD([self.trajectory, self.filtered_trajectory],
-                            [rmslst, rmslst[self.filtered_ndx,]],
-                            ['all models', 'top 1000 models'],
-                            pltdir + '/E_RMSD_%s' % k,
-                            fmt=self.config['image_file_format'])
-                plot_RMSD_N(rmslst.reshape(self.config['replicas'], -1),
-                            pltdir + '/RMSD_frame_%s' % k,
-                            fmt=self.config['image_file_format'])
-=======
                 plot_E_RMSD(
                     [self.trajectory, self.filtered_trajectory],
                     [rmslst, rmslst[self.filtered_ndx, ]],
@@ -459,7 +445,6 @@
                     rmslst.reshape(self.replicas, -1),
                     os.path.join(pltdir, 'RMSD_frame_%s' % k)
                 )
->>>>>>> e535e440
 
         # Contact maps
         if self.contact_maps:
