import StringIO
import numpy as np
import operator
import os.path
from copy import deepcopy

from CABS import logger
from CABS import align
from CABS import utils
from CABS.atom import Atom, Atoms

__all__ = ['Trajectory', 'Header']
_name = 'Trajectory'


class Header:
    """Trajectory header read from CABS output: energies and temperatures"""

    class CannotMerge(Exception):
        """Raised when trying to merge headers for different frames"""

        def __init__(self, h1, h2):
            self.msg = 'Cannot merge headers: %s and %s' % (h1, h2)

        def __str__(self):
            return self.msg

    def __init__(self, line):
        header = line.split()
        self.model = int(header[0])
        self.length = (int(header[1]) - 2,)
        self.energy = np.matrix(header[2: -2], float)
        self.temperature = float(header[-2])
        self.replica = int(header[-1])
        self.rmsd = 0

    def __repr__(self):
        return 'Replica: %d Model: %d Length: %s T: %.2f E: %s' % (
            self.replica,
            self.model,
            self.length,
            self.temperature,
            str(self.energy.tolist())
        )

    def __add__(self, other):
        """Merges two headers from two chains of the same frame"""
        if self.replica != other.replica or self.model != other.model:
            raise Header.CannotMerge(self, other)
        else:
            dt = self.temperature - other.temperature
            if dt ** 2 > 1e-6:
                raise Exception("Cannot merge headers with different T!!!")
            else:
                h = deepcopy(self)
                h.length += other.length
                h.energy = np.concatenate([self.energy, other.energy])
        return h

    def get_energy(self, mode='interaction', number_of_peptides=None):
        """
        Calculates chosen energy for given frame.
        :param mode: string Mode of calculation for further development. Currently supports 'total'
        for total energy and 'interaction' for protein-peptide interactions.
        :param number_of_peptides: int the number of peptides in the model.
        :return: int the energy value.
        """
        if mode == 'interaction':
            # number_of_peptides fixes energy calculations
            if number_of_peptides is None:
                print("Unknown number of peptides. Assuming 1.")
                num_pept = 1
            else:
                num_pept = number_of_peptides
            int_submtrx_size = self.energy.shape[0] - num_pept
            int_enrg = np.sum(self.energy[:int_submtrx_size, -num_pept:])
            return int_enrg
        elif mode == 'total':
            return np.sum(np.tril(self.energy))


class Trajectory(object):
    """
    Class holding compressed trajectory.
    """
    GRID = 0.61

    def __init__(self, template, coordinates, headers, number_of_peptides=None, weights=None):
        self.template = template
        self.coordinates = coordinates
        self.headers = headers
        self.rmsd_native = None
        self.number_of_peptides = number_of_peptides
        self.weights = np.diagflat(weights) if weights else None

    @staticmethod
    def read_seq(filename):
        atoms = []
        with open(filename) as f:
            for i, line in enumerate(f):
                atoms.append(
                    Atom(
                        hetatm=False,
                        serial=i + 1,
                        name='CA',
                        alt=line[7],
                        resname=line[8:11],
                        chid=line[12],
                        resnum=int(line[1:5]),
                        icode=line[5],
                        occ=float(line[15]),
                        bfac=float(line[16:22])
                    )
                )
        return atoms

    @staticmethod
    def read_traf(filename):
        headers = []
        replicas = {}

        def save_header(h):
            headers.append(h)

        def save_coord(c, r):
            if r not in replicas:
                replicas[r] = []
            replicas[r].extend(c[3:-3])

        with open(filename) as f:
            current_header = None
            current_coord = []
            for line in f:
                if '.' in line:
                    header = Header(line)
                    if not current_header:
                        current_header = header
                    else:
                        save_coord(current_coord, current_header.replica)
                        current_coord = []
                        try:
                            current_header = current_header + header
                        except Header.CannotMerge:
                            save_header(current_header)
                            current_header = header
                else:
                    current_coord.extend(map(int, line.split()))
            save_header(current_header)
            save_coord(current_coord, current_header.replica)

        headers.sort(key=lambda x: x.model)
        headers.sort(key=lambda x: x.replica)
        coordinates = np.array([Trajectory.GRID * x for y in sorted(replicas) for x in replicas[y]])

        return headers, coordinates

    @classmethod
    def read_trajectory(cls, traf, seq):
        template = Atoms(Trajectory.read_seq(seq))
        headers, coordinates = Trajectory.read_traf(traf)

        replicas = len(set(h.replica for h in headers))
        if len(headers) % replicas:
            raise Exception('Replicas have different sizes!!!')
        models = len(headers) / replicas
        length = headers[0].length

        if any(length != h.length for h in headers):  # check if all frames have the same shape
            raise Exception('Invalid headers in %s!!!' % traf)

        sum_length = sum(length)

        if sum_length != len(template):
            # check if number of atoms in SEQ matches that in trajectory headers
            raise Exception('Different number of atoms in %s and %s!!!' % (traf, seq))

        # final test if information from headers agrees with number of coordinates
        size_test = replicas * models * sum_length * 3
        if size_test != len(coordinates):
            raise Exception('Invalid number of atoms in %s!!!' % traf)

        coordinates = coordinates.reshape(replicas, models, sum_length, 3)
        return cls(template, coordinates, headers)

    def select(self, selection=None, template=None):
        """
        Arguments:
        selection -- str;
        template -- Atoms instance.

        One of the arguments has to be passed.
        """
        if not template:
            template = self.template.select(selection)
        inds = [self.template.atoms.index(a) for a in template]
        return Trajectory(template, self.coordinates[:, :, inds, :], self.headers)

    def to_atoms(self):
        result = Atoms()
        num = 0
        shape = self.coordinates.shape
        for model in self.coordinates.reshape(-1, len(self.template), 3):
            atoms = deepcopy(self.template)
            num += 1
            atoms.set_model_number(num)
            atoms.from_numpy(model)
            result.extend(atoms)
        self.coordinates.reshape(shape)
        return result

    def rmsd_matrix(self, msg=''):
        """
        Calculates rmsd matrix with no fitting for all pairs od models in trajectory.
        :return: np.array
        """

        models = self.coordinates.reshape(-1, len(self.template), 3)
        dim = len(models)
        result = np.zeros((dim, dim))

        if msg:
            bar = logger.ProgressBar((dim * dim - dim) / 2, start_msg=msg)
        else:
            bar = None
        for i in range(dim):
            for j in range(i + 1, dim):
                if bar:
                    bar.update()
                result[i, j] = result[j, i] = utils.rmsd(models[i], models[j])
        if bar:
            bar.done(True)
        return result

    def superimpose_to(self, reference, substructure=None):
        """Superimposes trajectory substructure from self.template on given reference.

        Arguments:
        reference -- structure template is to be superimposed on.
        substructure -- selection of atoms from self.template aligned with given reference.

        This method modifies trajectory in place.
        """

        if substructure:
            pieces = utils.ranges([self.template.atoms.index(a) for a in substructure])
        else:
            pieces = [(0, len(self.template))]

        target = reference.to_numpy()

        if self.weights:
            t_com = np.average(target, axis=0, weights=self.weights)
            target = target - t_com

            for model in self.coordinates.reshape(-1, len(self.template), 3):
                query = np.concatenate([model[piece[0]:piece[1]] for piece in pieces])
                query = query - np.average(query, axis=0, weights=self.weights)
                query = np.dot(query, utils.kabsch(target, query, weights=self.weights, concentric=True)) + t_com
                np.copyto(model, query)

        else:  # dynamic weights
            for model in self.coordinates.reshape(-1, len(self.template), 3):
                query = np.concatenate([model[piece[0]:piece[1]] for piece in pieces])
                rmsd, rot, t_com, q_com = utils.dynamic_kabsch(target, query)
                np.copyto(model, np.dot(model - q_com, rot) + t_com)

    def align_to(self, ref_stc, ref_chs, self_chs, align_mth='SW', kwargs={}):
        """Calculates alignment of template to given reference structure.

        Arguments:
        ref_stc -- CABS.PDBlib.PDB instance of reference structure.
        ref_chs -- str; chain id(s) of reference selection.
        self_chs -- str; chain id(s) of trajectory structure selection.
        align_mth -- str; name of aligning method to be used. See CABS.align documentation for more information.
        kwargs -- as above, but used when aligning target protein.

        One needs to specify chains to be taken into account during alignment calculation.

        Returns two structures: reference and template -- both cropped to aligned parts only, and alignment as list of tuples.
        """
        mth = align.AbstractAlignMethod.get_subclass_dict()[align_mth]
        # aligning target
        mtch_mtx = np.zeros((len(ref_chs), len(self_chs)), dtype=int)
        algs = {}
        key = 1
        # rch -- reference chain
        # tch -- template chain
        for n, rch in enumerate(ref_chs):
            for m, tch in enumerate(self_chs):
                ref = ref_stc.select('name CA and not HETERO and chain %s' % rch)
                tmp = self.template.select('name CA and not HETERO and chain %s' % tch)
                try:
                    algs[key] = mth.execute(ref, tmp, **kwargs)
                except align.AlignError:
                    continue
                mtch_mtx[n, m] = key
                key += 1

        # joining cabs chains 
        pickups = []
        for n, refch in enumerate(mtch_mtx):
            inds = np.nonzero(refch)
            pickups.extend(refch[inds])
<<<<<<< HEAD
            #~ mtch_mtx[n + 1:, inds] = 0
        try:
            trg_aln = reduce(operator.add, [algs.get(k, ()) for k in pickups])
        except TypeError:   #empty list of alignments --> no seq identity
            raise ValueError('No sequential similarity between input and reference according to used alignment method (%s).' % align_mth)
=======
        trg_aln = reduce(operator.add, [algs.get(k, ()) for k in pickups])
>>>>>>> a7e2c8f1
        ref_mrs, tmp_mrs = zip(*trg_aln)
        ref_sstc = Atoms(arg=list(ref_mrs))
        tmp_sstc = Atoms(arg=list(tmp_mrs))
        # sstc -- selected substructure (only aligned part)
        return ref_sstc, tmp_sstc, trg_aln

    def rmsd_to_reference(self, ref_sstc, self_sstc):
        """Returns list of RMSDs of given substructure of template to given reference.

        Arguments:
        ref_sstc -- CABS.PDBlib.PDB instance of reference structure (only residues aligned with template.
        self_sstc -- self.template substructure aligned with given reference and for which RMSD is to be calculated.

        Both given substructure have to be the same length (and in aligned order).
        """

        ref_trg = np.array(ref_sstc.to_numpy())
        aln_traj = self.select(template=self_sstc)
        models = aln_traj.coordinates.reshape(-1, len(aln_traj.template), 3)
        result = np.zeros(len(models))
        for i, h in zip(range(len(models)), self.headers):
            result[i] = utils.rmsd(models[i], ref_trg)
            h.rmsd = result[i]
        return result

    def get_model(self, model):
        shape = self.coordinates.shape
        coordinates = self.coordinates.reshape(-1, len(self.template), 3)[model]
        atoms = deepcopy(self.template)
        atoms.set_model_number(model + 1)
        m = atoms.from_numpy(coordinates)
        self.coordinates.reshape(shape)
        return m

    def to_pdb(self, name=None, mode='models', to_dir=None):
        """
        Method for transforming a trajectory instance into a PDB file-like object.
        :param name:    'name'  -- name (name) ;)
        :param mode:    'models' -- the method returns a list of StringIO objects,
                                    each representing one model from the trajectory;
                        'replicas' -- the method returns a list of StringIO objects,
                                      each representing one replica from the trajectory.
        :param to_dir:  path to directory in which the PDB files should be saved.
                        If None, only StringIO object is returned.
        :return:        if to_dir is None: StringIO object
                        if to_dir is not None: saves file and returns True.
        """
        execution_mode = {'models': (self.coordinates[0], 'model'), 'replicas': (self.coordinates, 'replica')}
        if to_dir:
            for i, m in enumerate(execution_mode[mode][0]):
                pre = execution_mode[mode][1] if name is None else name
                post = '' if len(execution_mode[mode][0]) == 1 else '_{0}'.format(i)
                fname = os.path.join(to_dir, '%s%s.pdb' % (pre, post))
                Trajectory(self.template, m, None).to_atoms().save_to_pdb(fname)
            out = True
        else:
            out = [
                StringIO.StringIO(
                    Trajectory(self.template, m, None).to_atoms().make_pdb()
                )
                for m in execution_mode[mode][0]
            ]
        return out

    def rmsf(self, chains=''):
        """
        Calculates the RMSF for each residue.
        :param chains: string chains for which RMSF should be calculated.
        :return: list of RMSF values.
        """
        mdls = self.select('chain ' + ','.join(chains))
        mdl_lth = len(mdls.template)
        mdls_crds = np.stack(mdls.coordinates.reshape(-1, mdl_lth, 3), axis=1)
        avg = [np.mean(rsd, axis=0) for rsd in mdls_crds]
        return [np.mean([np.linalg.norm(avg[i] - case) for case in rsd]) for i, rsd in enumerate(mdls_crds)]


if __name__ == '__main__':
    pass<|MERGE_RESOLUTION|>--- conflicted
+++ resolved
@@ -301,15 +301,12 @@
         for n, refch in enumerate(mtch_mtx):
             inds = np.nonzero(refch)
             pickups.extend(refch[inds])
-<<<<<<< HEAD
+        trg_aln = reduce(operator.add, [algs.get(k, ()) for k in pickups])
             #~ mtch_mtx[n + 1:, inds] = 0
         try:
             trg_aln = reduce(operator.add, [algs.get(k, ()) for k in pickups])
         except TypeError:   #empty list of alignments --> no seq identity
             raise ValueError('No sequential similarity between input and reference according to used alignment method (%s).' % align_mth)
-=======
-        trg_aln = reduce(operator.add, [algs.get(k, ()) for k in pickups])
->>>>>>> a7e2c8f1
         ref_mrs, tmp_mrs = zip(*trg_aln)
         ref_sstc = Atoms(arg=list(ref_mrs))
         tmp_sstc = Atoms(arg=list(tmp_mrs))
