--- conflicted
+++ resolved
@@ -15,8 +15,6 @@
 
     @staticmethod
     def mdl_fltr(mdls, enrgs, N=None):
-<<<<<<< HEAD
-=======
         """
         Assisting method for filtering.
         :param mdls: list of models.
@@ -24,7 +22,6 @@
         :param N: int number of models to be filtered out.
         :return: list of indeces of the filtered models.
         """
->>>>>>> fa350033
         if N is None:
             N = len(mdls)
         low_energy_ndxs = numpy.argsort(enrgs)
