--- conflicted
+++ resolved
@@ -3,11 +3,7 @@
 """
 
 import re
-<<<<<<< HEAD
 import logger
-=======
-
->>>>>>> d7af2a68
 from copy import deepcopy
 from os.path import exists, join
 from random import randint
@@ -31,19 +27,11 @@
 
         name = config['receptor']
         selection = 'name CA and not HETERO'
-<<<<<<< HEAD
-        pdb = Pdb(name,selection=selection)
-        atoms = pdb.atoms.models()[0]
-        logger.info(module_name=__all__[0], msg = "Loading %s as receptor" % name)
-        if 'receptor_flexibility' in config:
-            token = config['receptor_flexibility']
-=======
         pdb = Pdb(name, selection=selection)
         self.atoms = pdb.atoms.models()[0]
-
+        logger.info(module_name=__all__[0], msg = "Loading %s as receptor" % name)
         token = config.get('receptor_flexibility')
         if token:
->>>>>>> d7af2a68
             try:
                 bfac = float(token)
                 self.atoms.set_bfac(bfac)
@@ -94,12 +82,7 @@
                         chains = re.sub(r'[^%s]*' % word, '', ascii_uppercase)
                         self.exclude[k].extend(a.resid_id() for a in self.atoms.select('chain %s' % chains))
 
-<<<<<<< HEAD
-        self.old_ids = atoms.update_sec(
-            pdb.dssp(dssp_command=config['dssp_command'],output=config['work_dir'])).fix_broken_chains()
-=======
-        self.old_ids = self.atoms.update_sec(pdb.dssp(dssp_command=config['dssp_command'])).fix_broken_chains()
->>>>>>> d7af2a68
+        self.old_ids = self.atoms.update_sec(pdb.dssp(dssp_command=config['dssp_command'],output=config['work_dir'])).fix_broken_chains()
         self.new_ids = {v: k for k, v in self.old_ids.items()}
 
         for key, val in self.exclude.items():
