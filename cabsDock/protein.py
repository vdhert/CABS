--- conflicted
+++ resolved
@@ -9,24 +9,12 @@
 from os.path import exists, join
 from random import randint
 from string import ascii_uppercase
-<<<<<<< HEAD
-
-from cabsDock.atom import Atoms
-from cabsDock.PDBlib import Pdb, InvalidPdbCode
-from cabsDock.vector3d import Vector3d
-from cabsDock.utils import AA_NAMES, RANDOM_LIGAND_LIBRARY, next_letter, fix_residue, check_peptide_sequence
-from cabsDock.utils import PEPtoPEP1 as PP
-
-from atom import Atoms
-from PDBlib import Pdb, InvalidPdbCode
-from utils import RANDOM_LIGAND_LIBRARY, next_letter, fix_residue, check_peptide_sequence
-=======
+from PDBlib import Pdb
 from atom import Atoms
 from pdb import Pdb
->>>>>>> 435c563c
 from vector3d import Vector3d
 
-_name = "Protein"
+_name = 'Protein'
 
 
 class Receptor(Atoms):
