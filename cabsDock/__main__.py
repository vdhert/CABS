--- conflicted
+++ resolved
@@ -50,10 +50,28 @@
     job = DockTask(**config)
 
     # start docking
-<<<<<<< HEAD
+    try:
+        job.run()
+    except KeyboardInterrupt:
+        logger.info(
+            module_name='CABSdock',
+            msg='Interrupted by user.'
+        )
+    except Exception as e:
+        logger.exit_program(
+            module_name='CABSdock',
+            msg=e.message,
+            exc=e,
+            traceback=(logger.log_level > 2)
+        )
+    finally:
+        map(os.removedirs,junk)
     job.run()
 
+
 def run_flex():
+
+    junk = []  # put here filepaths to whatever should be deleted if cabs crashes
 
     parser = ParserFactory(
         filecsv=resource_filename('cabsDock', 'data/data4.dat')
@@ -74,30 +92,21 @@
     from cabsDock.job import FlexTask
     job = FlexTask(**config)
 
-    # start docking
-    job.run()
-
-#~ if __name__ == '__main__':
-    #~ run_job()
-=======
+    # start flexing
     try:
-        job.cabsdock()
+        job.run()
     except KeyboardInterrupt:
         logger.info(
-            module_name='CABSdock',
+            module_name='CABSflex',
             msg='Interrupted by user.'
         )
     except Exception as e:
         logger.exit_program(
-            module_name='CABSdock',
+            module_name='CABSflex',
             msg=e.message,
             exc=e,
             traceback=(logger.log_level > 2)
         )
     finally:
-        map(os.removedirs,junk)
-
-
-if __name__ == '__main__':
-    run_job()
->>>>>>> 435c563c
+        map(os.removedirs, junk)
+    job.run()