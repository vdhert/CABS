"""
CABSDock module for contact map analysis of trajectories.

Created on 4 June 2017 by Tymoteusz hert Oleniecki.
"""
import numpy
import operator

from cabsDock.utils import _chunk_lst
<<<<<<< HEAD
from cabsDock.utils import _extend_last
=======
>>>>>>> fa350033
from cabsDock.utils import mk_histos_series

import matplotlib.pyplot
import matplotlib.ticker


class ContactMapFactory(object):
    def __init__(self, chains1, chains2, temp):
        """Builder for ContactMap.

        Arguments:
        chains1 -- list or str; chars for 1st chain(s).
        chains2 -- list or str; chars for 2nd chain(s).
        temp -- cabsDock.atom.Atoms instance containing both given chains.

        """
        chs = {}
        for n, i in enumerate(temp.atoms):
            chs.setdefault(i.chid, []).append(n)
        self.dims = (sum(map(len, [chs.get(ch1, []) for ch1 in chains1])), sum(map(len, [chs.get(ch2, []) for ch2 in chains2])))
        self.inds1 = reduce(operator.add, [chs.get(i, []) for i in chains1])
        self.inds2 = reduce(operator.add, [chs.get(i, []) for i in chains2])
        self.ats1 = [temp.atoms[i] for i in self.inds1]
        self.ats2 = [temp.atoms[i] for i in self.inds2]

    def mk_cmap(self, traj, thr, frames=None, replicas=None):
        """Creates map of contacts between two given chains.

        Arguments:
        traj -- numpy.array of propper shape, i.e. Nreplicas x Nframes x Natoms x 3.
        thr -- float; threshold for side chain distance contact.
        frames -- tuple of ints; indexes of frames to be taken. All frames are taken by default.
        replicas -- list of replicas' indexes to be taken. All replicas are taken by default.

        Returns list of ContactMap for each replica in trajectory.
        """
        
        if replicas is None:
            replicas = xrange(traj.shape[0])
        if frames is None:
            fstf = 0
            frames = slice(1, None)
        else:
            frames = list(frames)
            fstf = frames.pop(0)
        resl = []
        for rep in traj[replicas,]:
            cmtx = self.mk_cmtx(self.mk_dmtx(rep[fstf]), thr)
            nframes = 1
            for fra in rep[frames,]:
                ncmtx = self.mk_cmtx(self.mk_dmtx(fra), thr)
                cmtx += ncmtx
                nframes += 1
            resl.append(ContactMap(cmtx, self.ats1, self.ats2, nframes))
        return resl

    def mk_cmtx(self, mtx, thr):
        """Returns boolean numpy.array of contacts from given mtx of distances.

        Arguments:
        mtx -- numpy.array of distances between atoms.
        thr -- thresohld below which atoms are in contact.
        """
        return numpy.clip(numpy.sign(-mtx + thr), 0, 1)

    def mk_dmtx(self, vec):
        """Returns 2D numpy.array of distances between atoms from vector of coords.

        Arguments:
        vec -- slice of trajectory.

        Calculates distances between atoms from given chains.
        """
        mtx = numpy.empty(self.dims, dtype=numpy.float)
        for d1, at1 in enumerate(vec[self.inds1,]):
            for d2, at2 in enumerate(vec[self.inds2,]):
                mtx[d1, d2] = numpy.linalg.norm(at1 - at2)
        return mtx


class ContactMap(object):
    def __init__(self, mtx, atoms1, atoms2, n):
        """Contact map init.

        Arguments:
        mtx -- 2D numpy.array of distances between (pseudo)atoms.
        atoms1, atoms2 -- cabsDock.atom.Atoms instance; template for cmap.
        n -- number of frames.
        """
        self.cmtx = mtx
        self.s1 = atoms1
        self.s2 = atoms2
        self.n = n

    @staticmethod
    def _fmt_res_name(atom):
        return (atom.chid + str(atom.resnum) + atom.icode).strip()

<<<<<<< HEAD
    def zero_diagonal(self):
        numpy.fill_diagonal(self.cmtx, 0)

    def save_fig(self, fname):
=======
    def save_fig(self, fname, _format = 'png'):
>>>>>>> fa350033
        fig, sfig = matplotlib.pyplot.subplots(1)

        sfig.matshow(
            self.cmtx.T,
<<<<<<< HEAD
            cmap=matplotlib.pyplot.cm.tab20c,
            #~ vmin=0.,     #for normalization over n of frames -- uncommend
            #~ vmax=self.n  #
            )
=======
            cmap=matplotlib.pyplot.cm.Oranges,
            #~ vmin=0.,     #for normalization over n of frames -- uncommend
            #~ vmax=self.n  #
            )
        sfig.xaxis.set_major_locator(matplotlib.ticker.MultipleLocator(1))
        sfig.yaxis.set_major_locator(matplotlib.ticker.MultipleLocator(1))
>>>>>>> fa350033
        sfig.tick_params(axis='both', which='major', labelsize=6)
        for atoms, lab_fx, tck_setter, deg in ((self.s1, sfig.set_xticklabels, sfig.yaxis, 90), (self.s2, sfig.set_yticklabels, sfig.xaxis, 0)):
            lbls = [self._fmt_res_name(a) for a in atoms]
            mjr_loc = int(round(len(lbls)/50.)*50) / 50
            if mjr_loc == 0: mjr_loc = 1
            tck_setter.set_major_locator(matplotlib.ticker.MultipleLocator(mjr_loc))
            lab_fx([''] + lbls[::mjr_loc], rotation=deg)

        ax2 = fig.add_axes([0.95, 0.1, 0.03, 0.8])
        cb = matplotlib.colorbar.ColorbarBase(ax2, cmap=matplotlib.pyplot.cm.tab20c)

        matplotlib.pyplot.tight_layout()
<<<<<<< HEAD
        matplotlib.pyplot.savefig(fname + '.svg', format='svg', bbox_inches='tight', papertype='a0')
=======
        matplotlib.pyplot.savefig(fname + '.' + _format, format=_format)
>>>>>>> fa350033
        matplotlib.pyplot.close(fig)

    def save_histo(self, fname):
        inds1, inds2 = map(sorted, map(set, numpy.nonzero(self.cmtx)))
        inds1lst = _chunk_lst(inds1, 15)
        trg_vls = [[numpy.sum(self.cmtx[i,:]) for i in inds] for inds in inds1lst]
        vls = [[numpy.sum(self.cmtx[:,i]) for i in inds2]]
<<<<<<< HEAD
        try:
            _extend_last(trg_vls, 15, 0)
        except IndexError:
            trg_vls = [[0.] * 15]
        vls.extend(trg_vls)
        lbls = [[self._fmt_res_name(self.s2[i]) for i in inds2]]
        trg_lbls = [[self._fmt_res_name(self.s1[i]) for i in inds] for inds in inds1lst]
        try:
            _extend_last(trg_lbls, 15, "")
        except IndexError:
            trg_lbls = [[""] * 15]
        lbls.extend(trg_lbls)
=======
        vls.extend(trg_vls)
        lbls = [[self._fmt_res_name(self.s2[i]) for i in inds2]]
        lbls.extend([[self._fmt_res_name(self.s1[i]) for i in inds] for inds in inds1lst])
>>>>>>> fa350033
        mk_histos_series(vls, lbls, fname)

    def save_txt(self, stream):
        """Saves contact list in CSV format.

        Argument:
        stream -- file-like object; stream to which text will be passed.
        """
        inds1, inds2 = numpy.nonzero(self.cmtx)
        for m1, m2, (c1, c2) in zip([self.s1[i] for i in inds1], [self.s2[i] for i in inds2], zip(inds1, inds2)):
           stream.write("%s%i%s\t%s%i%s\t%.3f\n" % (m1.chid, m1.resnum, m1.icode.strip(), m2.chid, m2.resnum, m2.icode.strip(), self.cmtx[c1, c2] / float(self.n)))

    def save_all(self, fname):
        """Creates txt and png of given name."""
        with open(fname + '.txt', 'w') as f:
            self.save_txt(f)
        self.save_fig(fname)

    def __add__(self, other):
        """Addition of cmaps sums their matrices.

        Raises ValueError for cmaps of different particles.
        """
        if self.s1 != other.s1 or self.s2 != other.s2:
            raise ValueError("Cannot sum different particles' contact maps.")
        return ContactMap(self.cmtx + other.cmtx, self.s1, self.s2, self.n + other.n)<|MERGE_RESOLUTION|>--- conflicted
+++ resolved
@@ -7,10 +7,7 @@
 import operator
 
 from cabsDock.utils import _chunk_lst
-<<<<<<< HEAD
 from cabsDock.utils import _extend_last
-=======
->>>>>>> fa350033
 from cabsDock.utils import mk_histos_series
 
 import matplotlib.pyplot
@@ -109,31 +106,18 @@
     def _fmt_res_name(atom):
         return (atom.chid + str(atom.resnum) + atom.icode).strip()
 
-<<<<<<< HEAD
     def zero_diagonal(self):
         numpy.fill_diagonal(self.cmtx, 0)
 
-    def save_fig(self, fname):
-=======
-    def save_fig(self, fname, _format = 'png'):
->>>>>>> fa350033
+    def save_fig(self, fname, _format = 'svg'):
         fig, sfig = matplotlib.pyplot.subplots(1)
 
         sfig.matshow(
             self.cmtx.T,
-<<<<<<< HEAD
             cmap=matplotlib.pyplot.cm.tab20c,
             #~ vmin=0.,     #for normalization over n of frames -- uncommend
             #~ vmax=self.n  #
             )
-=======
-            cmap=matplotlib.pyplot.cm.Oranges,
-            #~ vmin=0.,     #for normalization over n of frames -- uncommend
-            #~ vmax=self.n  #
-            )
-        sfig.xaxis.set_major_locator(matplotlib.ticker.MultipleLocator(1))
-        sfig.yaxis.set_major_locator(matplotlib.ticker.MultipleLocator(1))
->>>>>>> fa350033
         sfig.tick_params(axis='both', which='major', labelsize=6)
         for atoms, lab_fx, tck_setter, deg in ((self.s1, sfig.set_xticklabels, sfig.yaxis, 90), (self.s2, sfig.set_yticklabels, sfig.xaxis, 0)):
             lbls = [self._fmt_res_name(a) for a in atoms]
@@ -146,11 +130,7 @@
         cb = matplotlib.colorbar.ColorbarBase(ax2, cmap=matplotlib.pyplot.cm.tab20c)
 
         matplotlib.pyplot.tight_layout()
-<<<<<<< HEAD
-        matplotlib.pyplot.savefig(fname + '.svg', format='svg', bbox_inches='tight', papertype='a0')
-=======
         matplotlib.pyplot.savefig(fname + '.' + _format, format=_format)
->>>>>>> fa350033
         matplotlib.pyplot.close(fig)
 
     def save_histo(self, fname):
@@ -158,7 +138,6 @@
         inds1lst = _chunk_lst(inds1, 15)
         trg_vls = [[numpy.sum(self.cmtx[i,:]) for i in inds] for inds in inds1lst]
         vls = [[numpy.sum(self.cmtx[:,i]) for i in inds2]]
-<<<<<<< HEAD
         try:
             _extend_last(trg_vls, 15, 0)
         except IndexError:
@@ -171,11 +150,6 @@
         except IndexError:
             trg_lbls = [[""] * 15]
         lbls.extend(trg_lbls)
-=======
-        vls.extend(trg_vls)
-        lbls = [[self._fmt_res_name(self.s2[i]) for i in inds2]]
-        lbls.extend([[self._fmt_res_name(self.s1[i]) for i in inds] for inds in inds1lst])
->>>>>>> fa350033
         mk_histos_series(vls, lbls, fname)
 
     def save_txt(self, stream):
