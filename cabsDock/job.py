"""
Module for running cabsDock jobs.
"""

import operator
import time
from os import getcwd, mkdir
from os.path import exists, isdir, abspath

from cabs import CabsRun
from cabsDock.cluster import Clustering
from cabsDock.cmap import ContactMapFactory
from cabsDock.plots import graph_RMSF
from cabsDock.plots import plot_E_RMSD
from cabsDock.plots import plot_RMSD_N
from cabsDock.utils import SCModeler
from filter import Filter
from protein import ProteinComplex
from restraints import Restraints
from trajectory import Trajectory
from math import ceil
import logger

from abc import ABCMeta, abstractmethod

__all__ = ['Job']


class CABSTask(object):
    """Abstract CABS job instance."""

    __metaclass__ = ABCMeta

    def __init__(
            # TODO KEEP THE DEFAULTS UPDATED FOR TESTING.
            self,
            replicas=10,
            mc_annealing=1,
            mc_cycles=50,
            mc_steps=50,
            work_dir=getcwd(),
            temperature=(2.0, 1.0),
            replicas_dtemp=0.5,
            separation=20.0,
            insertion_clash=0.5,
            insertion_attempts=1000,
            ca_rest_add=None,
            ca_rest_file=None,
            ca_rest_weight=1.0,
            sc_rest_add=None,
            sc_rest_file=None,
            sc_rest_weight=1.0,
            receptor_restraints=('all', 4, 5.0, 15.0),
            dssp_command='mkdssp',
            fortran_command='gfortran',
            filtering_number=1000,  # number of models to filter
            filtering_fromeach=True,
            clustering_medoids=10,
            clustering_iterations=100,
            benchmark=False,
            AA_rebuild=True,
            contact_maps=True,
            save_replicas=True,
            save_topn=True,
            save_clusters=True,
            save_medoids='AA',  # AA or CG. AA option requires MODELLER to be installed.
            load_cabs_files=None,
            save_config_file=True,
            image_file_format='svg',
            verbose=1,
            stride_command='stride',
            receptor_flexibility=None,
            exclude=None,
            save_cabs_files=None,
            output_clusters=False,
            peptide=None,
            add_peptide=None,
            random_seed=None,
            output_trajectories=None,
            config=None,
            no_aa_rebuild=False,
            excluding_distance=5.0,
            modeller_iterations=3,
<<<<<<< HEAD
            output_models=10,
    ):
=======
            output_models=10):
>>>>>>> 650c97cf
        if load_cabs_files and len(load_cabs_files) is 2:
            file_TRAF, file_SEQ = load_cabs_files
        else:
            file_TRAF = file_SEQ = None

        # TODO replace self.config dictionary with regular attributes. Clean up all usages of self.config in job methods.
        self.config = {
            'work_dir': work_dir,
            'replicas': replicas,
            'mc_cycles': mc_cycles,
            'mc_steps': mc_steps,
            'mc_annealing': mc_annealing,
            't_init': temperature[0],
            't_final': temperature[1],
            'replicas_dtemp': replicas_dtemp,
            'initial_separation': separation,
            'ligand_insertion_clash': insertion_clash,
            'ligand_insertion_attempts': insertion_attempts,
            'ca_rest_add': ca_rest_add,
            'ca_rest_file': ca_rest_file,
            'ca_rest_weight': ca_rest_weight,
            'sc_rest_add': sc_rest_add,
            'sc_rest_file': sc_rest_file,
            'sc_rest_weight': sc_rest_weight,
            'receptor_restraints': receptor_restraints,  # sequence gap, min length, max length
            'dssp_command': dssp_command,
            'fortran_compiler': fortran_command, # build (command, flags)
            'filtering': filtering_number,  # number of models to filter
            'filtering_fromeach': filtering_fromeach,
            'clustering_nmedoids': clustering_medoids,
            'clustering_niterations': clustering_iterations,  # number of clusters, iterations
            'benchmark': benchmark,
            'AA_rebuild': AA_rebuild,
            'contact_maps': contact_maps,
            'save_replicas': save_replicas,
            'save_topn': save_topn,
            'save_clusters': save_clusters,
            'save_medoids': save_medoids,  # 'AA' or 'CG'. 'AA' option requires MODELLER to be installed.
            'file_TRAF': file_TRAF,
            'file_SEQ': file_SEQ,
            'save_config_file': save_config_file,
            'image_file_format': image_file_format,
<<<<<<< HEAD
            'receptor_flexibility': receptor_flexibility,
            'exclude': exclude,
            'modeller_iterations': modeller_iterations,
            'excluding_distance': excluding_distance,
            'verbose' : verbose
=======
            'verbose': verbose,
            'receptor_flexibility': receptor_flexibility
>>>>>>> 650c97cf
        }

        # Job attributes collected.
        self.initial_complex = None
        self.restraints = None
        self.cabsrun = None
        self.trajectory = None
        self.filtered_trajectory = None
        self.filtered_ndx = None
        self.medoids = None
        self.clusters_dict = None
        self.clusters = None
        self.rmslst = {}
        self.results = None

        # Workdir processing:
        # making sure work_dir is abspath
        self.config['work_dir'] = abspath(self.config['work_dir'])

        # checks if work_dir exists, creates it otherwise
        work_dir = self.config['work_dir']
        if exists(work_dir):
            if not isdir(work_dir):
                raise Exception('File %s already exists and is not a directory' % work_dir)
        else:
            mkdir(work_dir)

    def run(self):
        ftraf = self.config.get('file_TRAF')
        fseq = self.config.get('file_SEQ')
        self.setup_job()
        withcabs = True if (ftraf is None or fseq is None) else False
        if withcabs:
            self.setup_cabs_run()
            self.execute_cabs_run()
        self.load_output(ftraf, fseq)
        self.score_results(n_filtered=self.config['filtering'], number_of_medoids=self.config['clustering_nmedoids'],
                           number_of_iterations=self.config['clustering_niterations'])
        if self.config['reference_pdb']:
            self.calculate_rmsd(reference_pdb=self.config['reference_pdb'])
        self.save_config()
        self.draw_plots()
        self.save_models(replicas=self.config['save_replicas'], topn=self.config['save_topn'],
                         clusters=self.config['save_clusters'], medoids=self.config['save_medoids'])

    @abstractmethod
    def setup_job(self):
        pass

    @abstractmethod
    def calculate_rmsd(self):
        pass

    def draw_plots(self, plots_dir=None):
        if self.config['verbose']:
            print('draw_plots')
        # set the plots dir
        if plots_dir is None:
            pltdir = self.config['work_dir'] + '/plots'
            try:
                mkdir(pltdir)
            except OSError:
                pass
        else:
            pltdir = plots_dir

        graph_RMSF(self.trajectory, self.initial_complex.receptor_chains, pltdir + '/RMSF')

        # RMSD-based graphs
        if self.config['reference_pdb']:
            for k, rmslst in self.rmslst.items():
                plot_E_RMSD([self.trajectory, self.filtered_trajectory],
                            [rmslst, rmslst[self.filtered_ndx,]],
                            ['all models', 'top 1000 models'],
                            pltdir + '/E_RMSD_%s' % k)
                print rmslst.shape
                print rmslst.reshape(self.config['replicas'], -1).shape
                print self.config['replicas']
                plot_RMSD_N(rmslst.reshape(self.config['replicas'], -1),
                            pltdir + '/RMSD_frame_%s' % k)

        # Contact maps
        if self.config['contact_maps']:
            self.mk_cmaps(self.trajectory, self.medoids, self.clusters_dict, self.filtered_ndx, 4.5, pltdir)


    @abstractmethod
    def mk_cmaps(self, ca_traj, meds, clusts, top1k_inds, thr, plots_dir):
        scmodeler = SCModeler(ca_traj.template)
        sc_traj_full = scmodeler.calculate_sc_traj(ca_traj.coordinates)
        sc_traj_1k = sc_traj_full.reshape(1, -1, len(ca_traj.template), 3)[:, top1k_inds, :, :]
        sc_med = scmodeler.calculate_sc_traj(meds.coordinates)
        shp = sc_med.shape
        sc_med = sc_med.reshape((shp[1], shp[0]) + shp[2:])

        cmapdir = self.config['work_dir'] + '/contact_maps'
        try:
            mkdir(cmapdir)
        except OSError:
            pass

        return sc_traj_full, sc_traj_1k, sc_med, cmapdir

    def prepare_restraints(self):

        # generate receptor restraints
        receptor_restraints = Restraints(
            self.initial_complex.receptor.generate_restraints(*self.config['receptor_restraints'])
        )

        # additional restraints
        add_restraints = Restraints('')

        if self.config['ca_rest_add']:
            add_restraints += Restraints.from_parser(self.config['ca_rest_add'])

        if self.config['sc_rest_add']:
            add_restraints += Restraints.from_parser(self.config['sc_rest_add'], sg=True)

        if self.config['ca_rest_file']:
            for filename in self.config['ca_rest_file']:
                add_restraints += Restraints.from_file(filename)

        if self.config['sc_rest_file']:
            for filename in self.config['sc_rest_file']:
                add_restraints += Restraints.from_file(filename, sg=True)

        receptor_restraints += add_restraints.update_id(self.initial_complex.new_ids)
        return receptor_restraints

<<<<<<< HEAD
    def cabsdock(self):
        logger.setup_log_level(self.config['verbose'])
        ftraf = self.config.get('file_TRAF')
        fseq = self.config.get('file_SEQ')
        self.setup_job()
        withcabs = True if (ftraf is None or fseq is None) else False
        if withcabs:
            self.setup_cabs_run()
            self.execute_cabs_run()
        self.load_output(ftraf, fseq)
        self.score_results(n_filtered=self.config['filtering'], number_of_medoids=self.config['clustering_nmedoids'],
                           number_of_iterations=self.config['clustering_niterations'])
        if self.config['reference_pdb']:
            self.calculate_rmsd(reference_pdb=self.config['reference_pdb'])
        self.save_config()
        self.draw_plots()
        self.save_models(replicas=self.config['save_replicas'], topn=self.config['save_topn'],
                         clusters=self.config['save_clusters'], medoids=self.config['save_medoids'])
        logger.info(module_name=__all__[0], msg='Simulation completed successfully')

=======
>>>>>>> 650c97cf
    def save_config(self):
        if self.config['save_config_file']:
            with open(self.config['work_dir']+'/config.ini', 'w') as configfile:
                for k in self.config:
                    peptide_counter = 0
                    value = self.config[k]
                    line = str(k)+': '
                    if k == 'ligand':
                        for lgnd in value:
                            if peptide_counter==0:
                                line = 'peptide: '
                            else:
                                line += '\nadd-peptide: '
                            for element in lgnd:
                                line += str(element)+' '
                            peptide_counter += 1
                    elif isinstance(value, tuple):
                        line = str(k) + ': '
                        for item in value:
                            line += str(item)+' '
                    else:
                        line = str(k) + ': '+str(value)
                    configfile.write('\n'+line)

<<<<<<< HEAD
    def setup_job(self):
        # Preparing the initial complex
        self.initial_complex = ProteinComplex(self.config)

=======
>>>>>>> 650c97cf
    def setup_cabs_run(self):
        logger.info(module_name="CABS", msg='Setting up CABS simulation.')
        # Initializing CabsRun instance
        self.cabsrun = CabsRun(self.initial_complex, self.prepare_restraints(), self.config)
        return self.cabsrun

    def execute_cabs_run(self):
<<<<<<< HEAD
        self.cabsrun.run()
=======
        stime = time.time()
        self.cabsrun.run()
        if self.config['verbose']:
            print('CABS simuation is done in %.2f sec.' % (time.time() - stime))
>>>>>>> 650c97cf

    @abstractmethod
    def load_output(self, ftraf=None, fseq=None):
        """
        Method for loading previously done simulation results. Stores the results to self.trajectory.
        :param ftraf: path to TRAF file
        :param fseq: path to SEQ file
        :return: returns trajectory.Trajectory instance
        """
<<<<<<< HEAD
=======
        if self.config['verbose']:
            print("load_output")
>>>>>>> 650c97cf
        if ftraf is not None and fseq is not None:
            logger.debug(module_name=__all__[0], msg = "Loading trajectories from: %s, %s" % (ftraf,fseq))
            self.trajectory = Trajectory.read_trajectory(ftraf, fseq)
        else:
            logger.debug(module_name=__all__[0], msg = "Loading trajectories from the CABS run")
            self.trajectory = self.cabsrun.get_trajectory()
        self.trajectory.template.update_ids(self.initial_complex.receptor.old_ids, pedantic=False)
        self.trajectory.align_to(self.initial_complex.receptor)
        logger.info(module_name=__all__[0], msg = "Trajectories loaded successfully")
        return self.trajectory

    @abstractmethod
    def score_results(self, n_filtered, number_of_medoids, number_of_iterations):
<<<<<<< HEAD
        logger.debug(module_name=__all__[0],msg="Scoring results")
        # Filtering the trajectory
        self.filtered_trajectory, self.filtered_ndx = Filter(self.trajectory, n_filtered).cabs_filter()
        # Clustering the trajectory
        self.medoids, self.clusters_dict, self.clusters = Clustering(
            self.filtered_trajectory,
            'chain ' + ','.join(
                self.initial_complex.ligand_chains,
            )
        ).cabs_clustering(number_of_medoids=number_of_medoids, number_of_iterations=number_of_iterations)
        logger.info(module_name=__all__[0],msg="Scoring results successful")

    def calculate_rmsd(self, reference_pdb=None, save=True):
        logger.debug(module_name=__all__[0], msg = "RMSD calculations starting...")
=======
        pass

    def save_models(self, replicas=True, topn=True, clusters=True, medoids='AA'):
        # output folder
        output_folder = self.config['work_dir'] + '/output_pdbs'
        try:
            mkdir(output_folder)
        except OSError:
            pass
        if self.config['verbose']:
            print('save_models')
        # Saving the trajectory to PDBs:
        if replicas:
            self.trajectory.to_pdb(mode='replicas', to_dir=output_folder)
        # Saving top1000 models to PDB:
        if topn:
            self.filtered_trajectory.to_pdb(mode='replicas', to_dir=output_folder, name='top1000')
        # Saving clusters in CA representation
        if clusters:
            for i, cluster in enumerate(self.clusters):
                cluster.to_pdb(mode='replicas', to_dir=output_folder, name='cluster_{0}'.format(i))
        # Saving top10 models:
        if medoids == 'CA':
            # Saving top 10 models in CA representation:
            self.medoids.to_pdb(mode='models', to_dir=output_folder, name='model')
        elif medoids == 'AA':
            # Saving top 10 models in AA representation:
            pdb_medoids = self.medoids.to_pdb()
            if self.config['AA_rebuild']:
                from cabsDock.ca2all import ca2all
                for i, fname in enumerate(pdb_medoids):
                    ca2all(fname, output=output_folder + '/' + 'model_{0}.pdb'.format(i), iterations=1,
                           verbose=False)


class DockTask(CABSTask):
    """Class representing single cabsDock job."""

    def __init__(   self,
                    receptor,
                    ligand,
                    mc_annealing=20,
                    temperature=(2.0, 1.0),
                    reference_pdb=None,
                    mc_cycles=50,
                    align='SW',
                    reference_alignment=None,
                    **kwargs):
        super(DockTask, self).__init__(mc_annealing=mc_annealing,
                                        temperature=temperature,
                                        mc_cycles=mc_cycles,
                                        **kwargs)
        conf = {    'receptor': receptor,
                    'ligand': ligand,
                    'reference_pdb': reference_pdb,
                    'align': align,
                    'reference_alignment': reference_alignment,}
        self.config.update(conf)

    def __repr__(self):
        return '\n'.join([k + ' : ' + str(v) for k, v in sorted(self.config.items())])

    def setup_job(self):
        if self.config['verbose']:
            print('CABS-docking job {0}'.format(self.config['receptor']))
        # Preparing the initial complex
        if self.config['verbose']:
            print(' Building complex...')
        self.initial_complex = ProteinComplex(self.config)
        if self.config['verbose']:
            print(' ... done.')

    def load_output(self, ftraf=None, fseq=None):
        """
        Method for loading previously done simulation results. Stores the results to self.trajectory.
        :param ftraf: path to TRAF file
        :param fseq: path to SEQ file
        :return: returns trajectory.Trajectory instance
        """
        ret = super(DockTask, self).load_output(ftraf, fseq)
        ret.number_of_peptides = len(self.config['ligand'])
        return ret

    def calculate_rmsd(self, reference_pdb=None, save=True):
        if self.config['verbose']:
            print('calculate_rmsd')
>>>>>>> 650c97cf
        if save:
            odir = self.config['work_dir'] + '/output_data'
            try:
                mkdir(odir)
            except OSError:
                pass
        all_results = {}
        for pept_chain in self.initial_complex.ligand_chains:
            aln_path = None if not save else self.config[
                                                 'work_dir'] + '/output_data/target_alignment_%s.csv' % pept_chain
            self.rmslst[pept_chain] = self.trajectory.rmsd_to_reference(
                self.initial_complex.receptor_chains,
                ref_pdb=reference_pdb,
                pept_chain=pept_chain,
                align_mth=self.config['align'],
                alignment=self.config['reference_alignment'],
                path=aln_path,
                pept_align_kwargs={'fname': self.config['reference_alignment']},
                target_align_kwargs={'fname': self.config['reference_alignment']}
            )
            rmsds = [header.rmsd for header in self.medoids.headers]
            results = {}
            results['rmsds_all'] = [header.rmsd for header in self.trajectory.headers]
            results['rmsds_filtered'] = [header.rmsd for header in self.filtered_trajectory.headers]
            results['rmsds_medoids'] = rmsds
            results['lowest_all'] = sorted(results['rmsds_all'])[0]
            results['lowest_filtered'] = sorted(results['rmsds_filtered'])[0]
            results['lowest_medoids'] = sorted(results['rmsds_medoids'])[0]
            # Saving rmsd results
            if save:
                with open(odir + '/lowest_rmsds_%s.txt' % pept_chain, 'w') as outfile:
                    outfile.write(
                        'lowest_all; lowest_filtered; lowest_medoids\n {0};{1};{2}'.format(results['lowest_all'],
                                                                                           results['lowest_filtered'],
                                                                                           results['lowest_medoids'], )
                    )
                for type in ['all', 'filtered', 'medoids']:
                    with open(odir + '/{0}_rmsds_{1}.txt'.format(type, pept_chain), 'w') as outfile:
                        for rmsd in results['rmsds_' + type]:
                            outfile.write(str(rmsd) + ';\n')
            all_results[pept_chain] = results
        logger.info(module_name=__all__[0], msg = "RMSD successfully saved")
        return all_results

<<<<<<< HEAD
    def draw_plots(self, plots_dir=None):
        logger.debug(module_name=__all__[0], msg = "Drawing plots")
        # set the plots dir
        if plots_dir is None:
            pltdir = self.config['work_dir'] + '/plots'
            try:
                mkdir(pltdir)
            except OSError:
                pass
        else:
            pltdir = plots_dir
        logger.log_file(module_name=__all__[0],msg="Saving plots to %s" % pltdir)

        graph_RMSF(self.trajectory, self.initial_complex.receptor_chains, pltdir + '/RMSF', fmt=self.config['image_file_format'])

        # RMSD-based graphs
        if self.config['reference_pdb']:
            logger.log_file(module_name=__all__[0], msg="Saving RMSD plots")
            for k, rmslst in self.rmslst.items():
                plot_E_RMSD([self.trajectory, self.filtered_trajectory],
                            [rmslst, rmslst[self.filtered_ndx,]],
                            ['all models', 'top 1000 models'],
                            pltdir + '/E_RMSD_%s' % k,
                            fmt=self.config['image_file_format'])
                plot_RMSD_N(rmslst.reshape(self.config['replicas'], -1),
                            pltdir + '/RMSD_frame_%s' % k,
                            fmt=self.config['image_file_format'])

        # Contact maps
        if self.config['contact_maps']:
            logger.log_file(module_name=__all__[0], msg="Saving contact maps")
            self.mk_cmaps(self.trajectory, self.medoids, self.clusters_dict, self.filtered_ndx, 4.5, pltdir)
        logger.info(module_name=__all__[0], msg="Plots successfully saved")

    def save_models(self, replicas=True, topn=True, clusters=True, medoids='AA'):
        output_folder = self.config['work_dir'] + '/output_pdbs'
        logger.log_file(module_name=__all__[0], msg="Saving pdb files to " + str(output_folder))
        try:
            mkdir(output_folder)
        except OSError:
            logger.warning(module_name=__all__[0], msg="Possibly overwriting previous pdb files")
            pass

        if replicas:
            logger.log_file(module_name=__all__[0], msg='Saving replicas...')
            self.trajectory.to_pdb(mode='replicas', to_dir=output_folder)

        if topn:
            logger.log_file(module_name=__all__[0], msg='Saving top 1000 models...')
            self.filtered_trajectory.to_pdb(mode='replicas', to_dir=output_folder, name='top1000')

        if clusters:
            logger.log_file(module_name=__all__[0], msg='Saving clusters...')
            for i, cluster in enumerate(self.clusters):
                cluster.to_pdb(mode='replicas', to_dir=output_folder, name='cluster_{0}'.format(i))

        logger.log_file(module_name=__all__[0],msg='Saving medoids (in '+ medoids + ' representation)')
        if medoids == 'CA':
            # Saving top 10 models in CA representation:
            self.medoids.to_pdb(mode='models', to_dir=output_folder, name='model')
        elif medoids == 'AA':
            pdb_medoids = self.medoids.to_pdb()
            if self.config['AA_rebuild']:
                progress = logger.ProgressBar(module_name="MODELLER",job_name="Modeller")
                from cabsDock.ca2all import ca2all
                for i, fname in enumerate(pdb_medoids):
                    ca2all(fname, output=output_folder + '/' + 'model_{0}.pdb'.format(i), iterations=1,
                        out_mdl= self.config['work_dir'] + '/output_data/modeller_output_{0}.txt'.format(i))
                    progress.update(ceil(100.0/len(pdb_medoids)))
                progress.done()
        logger.log_file(module_name=__all__[0],msg = "Modeller output saved to "+self.config['work_dir'] + '/output_data/'   )
        logger.debug(module_name=__all__[0],msg='Saving models successful')
=======
    def score_results(self, n_filtered, number_of_medoids, number_of_iterations):
        if self.config['verbose']:
            print("score_results")
        # Filtering the trajectory
        self.filtered_trajectory, self.filtered_ndx = Filter(self.trajectory, n_filtered).cabs_filter()
        # Clustering the trajectory
        self.medoids, self.clusters_dict, self.clusters = Clustering(
            self.filtered_trajectory,
            'chain ' + ','.join(self.initial_complex.ligand_chains,
            )
        ).cabs_clustering(number_of_medoids=number_of_medoids, number_of_iterations=number_of_iterations)
>>>>>>> 650c97cf

    def mk_cmaps(self, ca_traj, meds, clusts, top1k_inds, thr, plots_dir):
        sc_traj_full, sc_traj_1k, sc_med, cmapdir = super(DockTask, self).mk_cmaps(ca_traj, meds, clusts, top1k_inds, thr, plots_dir)

        rchs = self.initial_complex.receptor_chains
        lchs = self.initial_complex.ligand_chains

        targ_cmf = ContactMapFactory(rchs, rchs, ca_traj.template)
        cmfs = {lig: ContactMapFactory(rchs, lig, ca_traj.template) for lig in lchs}
        cmap10ktarg = reduce(operator.add, targ_cmf.mk_cmap(sc_traj_full, thr))
        cmap10ktarg.zero_diagonal()
        cmap10ktarg.save_all(cmapdir + '/target_all', break_long_x=0, norm_n=True)

        for lig, cmf in cmfs.items():
            cmaps = cmf.mk_cmap(sc_traj_full, thr)
            for n, cmap in enumerate(cmaps):
                cmap.save_all(cmapdir + '/replica_%i_ch_%s' % (n + 1, lig))
            cmap10k = reduce(operator.add, cmaps)
            cmap10k.save_all(cmapdir + '/all_ch_%s' % lig)
            cmap10k.save_histo(plots_dir + '/all_contacts_histo_%s' % lig)
            cmap1k = cmf.mk_cmap(sc_traj_1k, thr)[0]
            cmap1k.save_all(cmapdir + '/top1000_ch_%s' % lig)
            cmaps_top = cmf.mk_cmap(sc_med, thr)
            for n, cmap in enumerate(cmaps_top):
                cmap.save_all(cmapdir + '/top_%i_ch_%s' % (n + 1, lig))
            for cn, clust in clusts.items():
                ccmap = cmf.mk_cmap(sc_traj_1k, thr, frames=clust)[0]
                ccmap.save_all(cmapdir + '/cluster_%i_ch_%s' % (cn, lig))


class FlexTask(CABSTask):
    """Class of CABSFlex jobs."""

    def __init__(   self,
                    structure,
                    replicas=1,
                    temperature=(1.0, 1.0),
                    receptor_restraints=('ss2', 4, 5.0, 15.0),
                    mc_cycles=1000,
                    **kwargs):
        super(FlexTask, self).__init__(replicas,
                                        temperature=temperature,
                                        receptor_restraints=receptor_restraints,
                                        mc_cycles=mc_cycles,
                                        **kwargs)
        conf = {    'receptor': structure,
                    'reference_pdb': True}
        self.config.update(conf)

    def setup_job(self):
        if self.config['verbose']:
            print('CABS-Flex working on {0}'.format(self.config['structure']))
        # Preparing the initial complex
        self.initial_complex = ProteinComplex(self.config)

    def score_results(self, n_filtered, number_of_medoids, number_of_iterations):
        if self.config['verbose']:
            print("score_results")
        # Filtering the trajectory
        self.filtered_trajectory, self.filtered_ndx = Filter(self.trajectory, n_filtered).cabs_filter()
        # Clustering the trajectory
        clst = Clustering(self.filtered_trajectory, 'chain ' + ','.join(self.initial_complex.receptor_chains))
        self.medoids, self.clusters_dict, self.clusters = clst.cabs_clustering(number_of_medoids=number_of_medoids, number_of_iterations=number_of_iterations)
        self.rmslst = {self.initial_complex.receptor_chains: clst.distance_matrix[0]}

    def load_output(self, *args, **kwargs):
        ret = super(FlexTask, self).load_output(*args, **kwargs)
        ret.number_of_peptides = 0
        return ret

    def calculate_rmsd(self, reference_pdb=None, save=True):
        if self.config['verbose']:
            print('calculate_rmsd')
        if not save:
            return
        odir = self.config['work_dir'] + '/output_data'
        try:
            mkdir(odir)
        except OSError:
            pass
        with open(odir + '/rmsds.csv', 'w') as f:
            f.write('RMSD\n')
            for i in self.rmslst.values()[0]:
                f.write("%.3f\n" % i)

    def mk_cmaps(self, ca_traj, meds, clusts, top1k_inds, thr, plots_dir):
        sc_traj_full, sc_traj_1k, sc_med, cmapdir = super(FlexTask, self).mk_cmaps(ca_traj, meds, clusts, top1k_inds, thr, plots_dir)

        rchs = self.initial_complex.receptor_chains

        cmf = ContactMapFactory(rchs, rchs, ca_traj.template)
        cmap10k = reduce(operator.add, cmf.mk_cmap(sc_traj_full, thr))

        cmaptop = reduce(operator.add, cmf.mk_cmap(sc_med, thr))
        cmap1k = reduce(operator.add, cmf.mk_cmap(sc_traj_1k, thr))

        for cmap, fname in zip((cmap10k, cmaptop, cmap1k), ('all', 'top10k', 'top1k')):
            cmap.zero_diagonal()
            cmap.save_all(cmapdir + '/' + fname, break_long_x=0, norm_n=True)<|MERGE_RESOLUTION|>--- conflicted
+++ resolved
@@ -18,8 +18,6 @@
 from protein import ProteinComplex
 from restraints import Restraints
 from trajectory import Trajectory
-from math import ceil
-import logger
 
 from abc import ABCMeta, abstractmethod
 
@@ -67,7 +65,7 @@
             load_cabs_files=None,
             save_config_file=True,
             image_file_format='svg',
-            verbose=1,
+            verbose=None,
             stride_command='stride',
             receptor_flexibility=None,
             exclude=None,
@@ -81,12 +79,7 @@
             no_aa_rebuild=False,
             excluding_distance=5.0,
             modeller_iterations=3,
-<<<<<<< HEAD
-            output_models=10,
-    ):
-=======
             output_models=10):
->>>>>>> 650c97cf
         if load_cabs_files and len(load_cabs_files) is 2:
             file_TRAF, file_SEQ = load_cabs_files
         else:
@@ -129,16 +122,8 @@
             'file_SEQ': file_SEQ,
             'save_config_file': save_config_file,
             'image_file_format': image_file_format,
-<<<<<<< HEAD
-            'receptor_flexibility': receptor_flexibility,
-            'exclude': exclude,
-            'modeller_iterations': modeller_iterations,
-            'excluding_distance': excluding_distance,
-            'verbose' : verbose
-=======
             'verbose': verbose,
             'receptor_flexibility': receptor_flexibility
->>>>>>> 650c97cf
         }
 
         # Job attributes collected.
@@ -269,29 +254,6 @@
         receptor_restraints += add_restraints.update_id(self.initial_complex.new_ids)
         return receptor_restraints
 
-<<<<<<< HEAD
-    def cabsdock(self):
-        logger.setup_log_level(self.config['verbose'])
-        ftraf = self.config.get('file_TRAF')
-        fseq = self.config.get('file_SEQ')
-        self.setup_job()
-        withcabs = True if (ftraf is None or fseq is None) else False
-        if withcabs:
-            self.setup_cabs_run()
-            self.execute_cabs_run()
-        self.load_output(ftraf, fseq)
-        self.score_results(n_filtered=self.config['filtering'], number_of_medoids=self.config['clustering_nmedoids'],
-                           number_of_iterations=self.config['clustering_niterations'])
-        if self.config['reference_pdb']:
-            self.calculate_rmsd(reference_pdb=self.config['reference_pdb'])
-        self.save_config()
-        self.draw_plots()
-        self.save_models(replicas=self.config['save_replicas'], topn=self.config['save_topn'],
-                         clusters=self.config['save_clusters'], medoids=self.config['save_medoids'])
-        logger.info(module_name=__all__[0], msg='Simulation completed successfully')
-
-=======
->>>>>>> 650c97cf
     def save_config(self):
         if self.config['save_config_file']:
             with open(self.config['work_dir']+'/config.ini', 'w') as configfile:
@@ -316,28 +278,16 @@
                         line = str(k) + ': '+str(value)
                     configfile.write('\n'+line)
 
-<<<<<<< HEAD
-    def setup_job(self):
-        # Preparing the initial complex
-        self.initial_complex = ProteinComplex(self.config)
-
-=======
->>>>>>> 650c97cf
     def setup_cabs_run(self):
-        logger.info(module_name="CABS", msg='Setting up CABS simulation.')
         # Initializing CabsRun instance
         self.cabsrun = CabsRun(self.initial_complex, self.prepare_restraints(), self.config)
         return self.cabsrun
 
     def execute_cabs_run(self):
-<<<<<<< HEAD
-        self.cabsrun.run()
-=======
         stime = time.time()
         self.cabsrun.run()
         if self.config['verbose']:
             print('CABS simuation is done in %.2f sec.' % (time.time() - stime))
->>>>>>> 650c97cf
 
     @abstractmethod
     def load_output(self, ftraf=None, fseq=None):
@@ -347,40 +297,18 @@
         :param fseq: path to SEQ file
         :return: returns trajectory.Trajectory instance
         """
-<<<<<<< HEAD
-=======
         if self.config['verbose']:
             print("load_output")
->>>>>>> 650c97cf
         if ftraf is not None and fseq is not None:
-            logger.debug(module_name=__all__[0], msg = "Loading trajectories from: %s, %s" % (ftraf,fseq))
             self.trajectory = Trajectory.read_trajectory(ftraf, fseq)
         else:
-            logger.debug(module_name=__all__[0], msg = "Loading trajectories from the CABS run")
             self.trajectory = self.cabsrun.get_trajectory()
         self.trajectory.template.update_ids(self.initial_complex.receptor.old_ids, pedantic=False)
         self.trajectory.align_to(self.initial_complex.receptor)
-        logger.info(module_name=__all__[0], msg = "Trajectories loaded successfully")
         return self.trajectory
 
     @abstractmethod
     def score_results(self, n_filtered, number_of_medoids, number_of_iterations):
-<<<<<<< HEAD
-        logger.debug(module_name=__all__[0],msg="Scoring results")
-        # Filtering the trajectory
-        self.filtered_trajectory, self.filtered_ndx = Filter(self.trajectory, n_filtered).cabs_filter()
-        # Clustering the trajectory
-        self.medoids, self.clusters_dict, self.clusters = Clustering(
-            self.filtered_trajectory,
-            'chain ' + ','.join(
-                self.initial_complex.ligand_chains,
-            )
-        ).cabs_clustering(number_of_medoids=number_of_medoids, number_of_iterations=number_of_iterations)
-        logger.info(module_name=__all__[0],msg="Scoring results successful")
-
-    def calculate_rmsd(self, reference_pdb=None, save=True):
-        logger.debug(module_name=__all__[0], msg = "RMSD calculations starting...")
-=======
         pass
 
     def save_models(self, replicas=True, topn=True, clusters=True, medoids='AA'):
@@ -467,7 +395,6 @@
     def calculate_rmsd(self, reference_pdb=None, save=True):
         if self.config['verbose']:
             print('calculate_rmsd')
->>>>>>> 650c97cf
         if save:
             odir = self.config['work_dir'] + '/output_data'
             try:
@@ -509,83 +436,8 @@
                         for rmsd in results['rmsds_' + type]:
                             outfile.write(str(rmsd) + ';\n')
             all_results[pept_chain] = results
-        logger.info(module_name=__all__[0], msg = "RMSD successfully saved")
         return all_results
 
-<<<<<<< HEAD
-    def draw_plots(self, plots_dir=None):
-        logger.debug(module_name=__all__[0], msg = "Drawing plots")
-        # set the plots dir
-        if plots_dir is None:
-            pltdir = self.config['work_dir'] + '/plots'
-            try:
-                mkdir(pltdir)
-            except OSError:
-                pass
-        else:
-            pltdir = plots_dir
-        logger.log_file(module_name=__all__[0],msg="Saving plots to %s" % pltdir)
-
-        graph_RMSF(self.trajectory, self.initial_complex.receptor_chains, pltdir + '/RMSF', fmt=self.config['image_file_format'])
-
-        # RMSD-based graphs
-        if self.config['reference_pdb']:
-            logger.log_file(module_name=__all__[0], msg="Saving RMSD plots")
-            for k, rmslst in self.rmslst.items():
-                plot_E_RMSD([self.trajectory, self.filtered_trajectory],
-                            [rmslst, rmslst[self.filtered_ndx,]],
-                            ['all models', 'top 1000 models'],
-                            pltdir + '/E_RMSD_%s' % k,
-                            fmt=self.config['image_file_format'])
-                plot_RMSD_N(rmslst.reshape(self.config['replicas'], -1),
-                            pltdir + '/RMSD_frame_%s' % k,
-                            fmt=self.config['image_file_format'])
-
-        # Contact maps
-        if self.config['contact_maps']:
-            logger.log_file(module_name=__all__[0], msg="Saving contact maps")
-            self.mk_cmaps(self.trajectory, self.medoids, self.clusters_dict, self.filtered_ndx, 4.5, pltdir)
-        logger.info(module_name=__all__[0], msg="Plots successfully saved")
-
-    def save_models(self, replicas=True, topn=True, clusters=True, medoids='AA'):
-        output_folder = self.config['work_dir'] + '/output_pdbs'
-        logger.log_file(module_name=__all__[0], msg="Saving pdb files to " + str(output_folder))
-        try:
-            mkdir(output_folder)
-        except OSError:
-            logger.warning(module_name=__all__[0], msg="Possibly overwriting previous pdb files")
-            pass
-
-        if replicas:
-            logger.log_file(module_name=__all__[0], msg='Saving replicas...')
-            self.trajectory.to_pdb(mode='replicas', to_dir=output_folder)
-
-        if topn:
-            logger.log_file(module_name=__all__[0], msg='Saving top 1000 models...')
-            self.filtered_trajectory.to_pdb(mode='replicas', to_dir=output_folder, name='top1000')
-
-        if clusters:
-            logger.log_file(module_name=__all__[0], msg='Saving clusters...')
-            for i, cluster in enumerate(self.clusters):
-                cluster.to_pdb(mode='replicas', to_dir=output_folder, name='cluster_{0}'.format(i))
-
-        logger.log_file(module_name=__all__[0],msg='Saving medoids (in '+ medoids + ' representation)')
-        if medoids == 'CA':
-            # Saving top 10 models in CA representation:
-            self.medoids.to_pdb(mode='models', to_dir=output_folder, name='model')
-        elif medoids == 'AA':
-            pdb_medoids = self.medoids.to_pdb()
-            if self.config['AA_rebuild']:
-                progress = logger.ProgressBar(module_name="MODELLER",job_name="Modeller")
-                from cabsDock.ca2all import ca2all
-                for i, fname in enumerate(pdb_medoids):
-                    ca2all(fname, output=output_folder + '/' + 'model_{0}.pdb'.format(i), iterations=1,
-                        out_mdl= self.config['work_dir'] + '/output_data/modeller_output_{0}.txt'.format(i))
-                    progress.update(ceil(100.0/len(pdb_medoids)))
-                progress.done()
-        logger.log_file(module_name=__all__[0],msg = "Modeller output saved to "+self.config['work_dir'] + '/output_data/'   )
-        logger.debug(module_name=__all__[0],msg='Saving models successful')
-=======
     def score_results(self, n_filtered, number_of_medoids, number_of_iterations):
         if self.config['verbose']:
             print("score_results")
@@ -597,7 +449,6 @@
             'chain ' + ','.join(self.initial_complex.ligand_chains,
             )
         ).cabs_clustering(number_of_medoids=number_of_medoids, number_of_iterations=number_of_iterations)
->>>>>>> 650c97cf
 
     def mk_cmaps(self, ca_traj, meds, clusts, top1k_inds, thr, plots_dir):
         sc_traj_full, sc_traj_1k, sc_med, cmapdir = super(DockTask, self).mk_cmaps(ca_traj, meds, clusts, top1k_inds, thr, plots_dir)
