"""
Module for running cabsDock jobs.
"""

import operator
from os import getcwd, mkdir
from os.path import exists, isdir, abspath

from cabs import CabsRun
from cabsDock.cluster import Clustering
from cabsDock.cmap import ContactMapFactory
from cabsDock.plots import graph_RMSF
from cabsDock.plots import plot_E_RMSD
from cabsDock.plots import plot_RMSD_N
from cabsDock.utils import SCModeler, PEPtoPEP1 as PP
from filter import Filter
from protein import ProteinComplex
from restraints import Restraints
from trajectory import Trajectory
from math import ceil
import logger

__all__ = ['Job']


class Job:
    """
    Class representing single cabsDock job.
    """

    def __repr__(self):
        return '\n'.join([k + ' : ' + str(v) for k, v in sorted(self.config.items())])

    def __init__(
            # TODO KEEP THE DEFAULTS UPDATED FOR TESTING.
            self,
            receptor=None,
            ligand=None,
            work_dir=getcwd(),
            replicas=10,
            mc_annealing=20,
            mc_cycles=50,
            mc_steps=50,
            temperature=(2.0, 1.0),
            replicas_dtemp=0.5,
            separation=20.0,
            insertion_clash=0.5,
            insertion_attempts=1000,
            ca_rest_add=None,
            ca_rest_file=None,
            ca_rest_weight=1.0,
            sc_rest_add=None,
            sc_rest_file=None,
            sc_rest_weight=1.0,
            receptor_restraints=('all', 4, 5.0, 15.0),
            dssp_command='mkdssp',
            fortran_command='gfortran',
            filtering_number=1000,  # number of models to filter
            filtering_fromeach=True,
            clustering_medoids=10,
            clustering_iterations=100,
            benchmark=False,
            AA_rebuild=True,
            contact_maps=True,
            reference_pdb=None,
            save_replicas=True,
            save_topn=True,
            save_clusters=True,
            save_medoids='AA',  # AA or CG. AA option requires MODELLER to be installed.
            load_cabs_files=None,
            align='SW',
            reference_alignment=None,
            save_config_file=True,
            image_file_format='svg',
            verbose=1,
            stride_command='stride',
            receptor_flexibility=None,
            exclude=None,
            save_cabs_files=None,
            output_clusters=False,
            peptide=None,
            add_peptide=None,
            random_seed=None,
            output_trajectories=None,
            config=None,
            no_aa_rebuild=False,
            excluding_distance=5.0,
            modeller_iterations=3,
            output_models=10,
    ):
        if load_cabs_files and len(load_cabs_files) is 2:
            file_TRAF, file_SEQ = load_cabs_files
        else:
            file_TRAF = file_SEQ = None

        # TODO replace self.config dictionary with regular attributes. Clean up all usages of self.config in job methods.
        self.config = {
            'receptor': receptor,
            'ligand': ligand,
            'work_dir': work_dir,
            'replicas': replicas,
            'mc_cycles': mc_cycles,
            'mc_steps': mc_steps,
            'mc_annealing': mc_annealing,
            't_init': temperature[0],
            't_final': temperature[1],
            'replicas_dtemp': replicas_dtemp,
            'initial_separation': separation,
            'ligand_insertion_clash': insertion_clash,
            'ligand_insertion_attempts': insertion_attempts,
            'ca_rest_add': ca_rest_add,
            'ca_rest_file': ca_rest_file,
            'ca_rest_weight': ca_rest_weight,
            'sc_rest_add': sc_rest_add,
            'sc_rest_file': sc_rest_file,
            'sc_rest_weight': sc_rest_weight,
            'receptor_restraints': receptor_restraints,  # sequence gap, min length, max length
            'dssp_command': dssp_command,
            'fortran_compiler': fortran_command, # build (command, flags)
            'filtering': filtering_number,  # number of models to filter
            'filtering_fromeach': filtering_fromeach,
            'clustering_nmedoids': clustering_medoids,
            'clustering_niterations': clustering_iterations,  # number of clusters, iterations
            'benchmark': benchmark,
            'AA_rebuild': AA_rebuild,
            'contact_maps': contact_maps,
            'reference_pdb': reference_pdb,
            'save_replicas': save_replicas,
            'save_topn': save_topn,
            'save_clusters': save_clusters,
            'save_medoids': save_medoids,  # 'AA' or 'CG'. 'AA' option requires MODELLER to be installed.
            'file_TRAF': file_TRAF,
            'file_SEQ': file_SEQ,
            'align': align,
            'reference_alignment': reference_alignment,
            'save_config_file': save_config_file,
            'image_file_format': image_file_format,
<<<<<<< HEAD
            'verbose' : verbose
=======
            'receptor_flexibility': receptor_flexibility,
            'exclude': exclude,
            'modeller_iterations': modeller_iterations,
            'excluding_distance': excluding_distance
>>>>>>> d7af2a68
        }

        # Job attributes collected.
        self.initial_complex = None
        self.restraints = None
        self.cabsrun = None
        self.trajectory = None
        self.filtered_trajectory = None
        self.filtered_ndx = None
        self.medoids = None
        self.clusters_dict = None
        self.clusters = None
        self.rmslst = {}
        self.results = None

        # Workdir processing:
        # making sure work_dir is abspath
        self.config['work_dir'] = abspath(self.config['work_dir'])

        # checks if work_dir exists, creates it otherwise
        work_dir = self.config['work_dir']
        if exists(work_dir):
            if not isdir(work_dir):
                raise Exception('File %s already exists and is not a directory' % work_dir)
        else:
            mkdir(work_dir)

    def prepare_restraints(self):

        # generate receptor restraints
        receptor_restraints = Restraints(
            self.initial_complex.receptor.generate_restraints(*self.config['receptor_restraints'])
        )

        # additional restraints
        add_restraints = Restraints('')

        if self.config['ca_rest_add']:
            add_restraints += Restraints.from_parser(self.config['ca_rest_add'])

        if self.config['sc_rest_add']:
            add_restraints += Restraints.from_parser(self.config['sc_rest_add'], sg=True)

        if self.config['ca_rest_file']:
            for filename in self.config['ca_rest_file']:
                add_restraints += Restraints.from_file(filename)

        if self.config['sc_rest_file']:
            for filename in self.config['sc_rest_file']:
                add_restraints += Restraints.from_file(filename, sg=True)

        receptor_restraints += add_restraints.update_id(self.initial_complex.new_ids)
        return receptor_restraints

    def cabsdock(self):
        logger.setup_log_level(self.config['verbose'])

        ftraf = self.config.get('file_TRAF')
        fseq = self.config.get('file_SEQ')
        self.setup_job()
        withcabs = True if (ftraf is None or fseq is None) else False
        if withcabs:
            self.setup_cabs_run()
            self.execute_cabs_run()
        self.load_output(ftraf, fseq)
        self.score_results(n_filtered=self.config['filtering'], number_of_medoids=self.config['clustering_nmedoids'],
                           number_of_iterations=self.config['clustering_niterations'])
        if self.config['reference_pdb']:
            self.calculate_rmsd(reference_pdb=self.config['reference_pdb'])
        self.save_config()
        self.draw_plots()
        self.save_models(replicas=self.config['save_replicas'], topn=self.config['save_topn'],
                         clusters=self.config['save_clusters'], medoids=self.config['save_medoids'])
        logger.info(module_name=__all__[0], msg='Simulation completed successfully')

    def save_config(self):
        if self.config['save_config_file']:
            with open(self.config['work_dir']+'/config.ini', 'w') as configfile:
                for k in self.config:
                    peptide_counter = 0
                    value = self.config[k]
                    line = str(k)+': '
                    if k == 'ligand':
                        for lgnd in value:
                            if peptide_counter==0:
                                line = 'peptide: '
                            else:
                                line += '\nadd-peptide: '
                            for element in lgnd:
                                line += str(element)+' '
                            peptide_counter += 1
                    elif isinstance(value, tuple):
                        line = str(k) + ': '
                        for item in value:
                            line += str(item)+' '
                    else:
                        line = str(k) + ': '+str(value)
                    configfile.write('\n'+line)

    def setup_job(self):
        # Preparing the initial complex
        self.initial_complex = ProteinComplex(self.config)

    def setup_cabs_run(self):
        logger.info(module_name="CABS", msg='Setting up CABS simulation.')
        # Initializing CabsRun instance
        self.cabsrun = CabsRun(self.initial_complex, self.prepare_restraints(), self.config)
        return self.cabsrun

    def execute_cabs_run(self):
        self.cabsrun.run()

    def load_output(self, ftraf=None, fseq=None):
        """
        Method for loading previously done simulation results. Stores the results to self.trajectory.
        :param ftraf: path to TRAF file
        :param fseq: path to SEQ file
        :return: returns trajectory.Trajectory instance
        """
        if ftraf is not None and fseq is not None:
            logger.debug(module_name=__all__[0], msg = "Loading trajectories from: %s, %s" % (ftraf,fseq))
            self.trajectory = Trajectory.read_trajectory(ftraf, fseq)
        else:
            logger.debug(module_name=__all__[0], msg = "Loading trajectories from the CABS run")
            self.trajectory = self.cabsrun.get_trajectory()
        self.trajectory.number_of_peptides = len(self.config['ligand'])
        self.trajectory.template.update_ids(self.initial_complex.receptor.old_ids, pedantic=False)
        self.trajectory.align_to(self.initial_complex.receptor)
        logger.info(module_name=__all__[0], msg = "Trajectories loaded successfully")
        return self.trajectory

    def score_results(self, n_filtered, number_of_medoids, number_of_iterations):
        logger.debug(module_name=__all__[0],msg="Scoring results")
        # Filtering the trajectory
        self.filtered_trajectory, self.filtered_ndx = Filter(self.trajectory, n_filtered).cabs_filter()
        # Clustering the trajectory
        self.medoids, self.clusters_dict, self.clusters = Clustering(
            self.filtered_trajectory,
            'chain ' + ','.join(
                self.initial_complex.ligand_chains,
            )
        ).cabs_clustering(number_of_medoids=number_of_medoids, number_of_iterations=number_of_iterations)
        logger.info(module_name=__all__[0],msg="Scoring results successful")

    def calculate_rmsd(self, reference_pdb=None, save=True):
        logger.debug(module_name=__all__[0], msg = "RMSD calculations starting...")
        if save:
            odir = self.config['work_dir'] + '/output_data'
            try:
                mkdir(odir)
            except OSError:
                pass
        all_results = {}
        for pept_chain in self.initial_complex.ligand_chains:
            aln_path = None if not save else self.config[
                                                 'work_dir'] + '/output_data/target_alignment_%s.csv' % pept_chain
            self.rmslst[pept_chain] = self.trajectory.rmsd_to_reference(
                self.initial_complex.receptor_chains,
                ref_pdb=reference_pdb,
                pept_chain=pept_chain,
                align_mth=self.config['align'],
                alignment=self.config['reference_alignment'],
                path=aln_path,
                pept_align_kwargs={'fname': self.config['reference_alignment']},
                target_align_kwargs={'fname': self.config['reference_alignment']}
            )
            rmsds = [header.rmsd for header in self.medoids.headers]
            results = {}
            results['rmsds_all'] = [header.rmsd for header in self.trajectory.headers]
            results['rmsds_filtered'] = [header.rmsd for header in self.filtered_trajectory.headers]
            results['rmsds_medoids'] = rmsds
            results['lowest_all'] = sorted(results['rmsds_all'])[0]
            results['lowest_filtered'] = sorted(results['rmsds_filtered'])[0]
            results['lowest_medoids'] = sorted(results['rmsds_medoids'])[0]
            # Saving rmsd results
            if save:
                with open(odir + '/lowest_rmsds_%s.txt' % pept_chain, 'w') as outfile:
                    outfile.write(
                        'lowest_all; lowest_filtered; lowest_medoids\n {0};{1};{2}'.format(results['lowest_all'],
                                                                                           results['lowest_filtered'],
                                                                                           results['lowest_medoids'], )
                    )
                for type in ['all', 'filtered', 'medoids']:
                    with open(odir + '/{0}_rmsds_{1}.txt'.format(type, pept_chain), 'w') as outfile:
                        for rmsd in results['rmsds_' + type]:
                            outfile.write(str(rmsd) + ';\n')
            all_results[pept_chain] = results
        logger.info(module_name=__all__[0], msg = "RMSD successfully saved")
        return all_results

    def draw_plots(self, plots_dir=None):
        logger.debug(module_name=__all__[0], msg = "Drawing plots")
        # set the plots dir
        if plots_dir is None:
            pltdir = self.config['work_dir'] + '/plots'
            try:
                mkdir(pltdir)
            except OSError:
                pass
        else:
            pltdir = plots_dir
        logger.log_file(module_name=__all__[0],msg="Saving plots to %s" % pltdir)

        graph_RMSF(self.trajectory, self.initial_complex.receptor_chains, pltdir + '/RMSF')

        # RMSD-based graphs
        if self.config['reference_pdb']:
            logger.log_file(module_name=__all__[0], msg="Saving RMSD plots")
            for k, rmslst in self.rmslst.items():
                plot_E_RMSD([self.trajectory, self.filtered_trajectory],
                            [rmslst, rmslst[self.filtered_ndx,]],
                            ['all models', 'top 1000 models'],
                            pltdir + '/E_RMSD_%s' % k)
                plot_RMSD_N(rmslst.reshape(self.config['replicas'], -1),
                            pltdir + '/RMSD_frame_%s' % k)

        # Contact maps
        if self.config['contact_maps']:
            logger.log_file(module_name=__all__[0], msg="Saving contact maps")
            self.mk_cmaps(self.trajectory, self.medoids, self.clusters_dict, self.filtered_ndx, 4.5, pltdir)
        logger.info(module_name=__all__[0], msg="Plots successfully saved")

    def save_models(self, replicas=True, topn=True, clusters=True, medoids='AA'):
        output_folder = self.config['work_dir'] + '/output_pdbs'
        logger.log_file(module_name=__all__[0], msg="Saving pdb files to " + str(output_folder))
        try:
            mkdir(output_folder)
        except OSError:
            logger.warning(module_name=__all__[0], msg="Possibly overwriting previous pdb files")
            pass

        if replicas:
            logger.log_file(module_name=__all__[0], msg='Saving replicas...')
            self.trajectory.to_pdb(mode='replicas', to_dir=output_folder)

        if topn:
            logger.log_file(module_name=__all__[0], msg='Saving top 1000 models...')
            self.filtered_trajectory.to_pdb(mode='replicas', to_dir=output_folder, name='top1000')

        if clusters:
            logger.log_file(module_name=__all__[0], msg='Saving clusters...')
            for i, cluster in enumerate(self.clusters):
                cluster.to_pdb(mode='replicas', to_dir=output_folder, name='cluster_{0}'.format(i))

        logger.log_file(module_name=__all__[0],msg='Saving medoids (in '+ medoids + ' representation)')
        if medoids == 'CA':
            # Saving top 10 models in CA representation:
            self.medoids.to_pdb(mode='models', to_dir=output_folder, name='model')
        elif medoids == 'AA':
            pdb_medoids = self.medoids.to_pdb()
            if self.config['AA_rebuild']:
                progress = logger.ProgressBar(module_name="MODELLER",job_name="Modeller")
                from cabsDock.ca2all import ca2all
                for i, fname in enumerate(pdb_medoids):
                    ca2all(fname, output=output_folder + '/' + 'model_{0}.pdb'.format(i), iterations=1,
                        out_mdl= self.config['work_dir'] + '/output_data/modeller_output_{0}.txt'.format(i))
                    progress.update(ceil(100.0/len(pdb_medoids)))
                progress.done()
        logger.log_file(module_name=__all__[0],msg = "Modeller output saved to "+self.config['work_dir'] + '/output_data/'   )
        logger.debug(module_name=__all__[0],msg='Saving models successful')

    def mk_cmaps(self, ca_traj, meds, clusts, top1k_inds, thr, plots_dir):
        scmodeler = SCModeler(ca_traj.template)
        sc_traj_full = scmodeler.calculate_sc_traj(ca_traj.coordinates)
        sc_traj_1k = sc_traj_full.reshape(1, -1, len(ca_traj.template), 3)[:, top1k_inds, :, :]
        sc_med = scmodeler.calculate_sc_traj(meds.coordinates)
        shp = sc_med.shape
        sc_med = sc_med.reshape((shp[1], shp[0]) + shp[2:])

        cmapdir = self.config['work_dir'] + '/contact_maps'
        try:
            mkdir(cmapdir)
        except OSError:
            pass
        rchs = self.initial_complex.receptor_chains
        lchs = self.initial_complex.ligand_chains

        targ_cmf = ContactMapFactory(rchs, rchs, ca_traj.template)
        cmfs = {lig: ContactMapFactory(rchs, lig, ca_traj.template) for lig in lchs}
        cmap10ktarg = reduce(operator.add, targ_cmf.mk_cmap(sc_traj_full, thr))
        cmap10ktarg.zero_diagonal()
        cmap10ktarg.save_all(cmapdir + '/target_all', break_long_x=0, norm_n=True)

        for lig, cmf in cmfs.items():
            cmaps = cmf.mk_cmap(sc_traj_full, thr)
            for n, cmap in enumerate(cmaps):
                cmap.save_all(cmapdir + '/replica_%i_ch_%s' % (n + 1, lig))
            cmap10k = reduce(operator.add, cmaps)
            cmap10k.save_all(cmapdir + '/all_ch_%s' % lig)
            cmap10k.save_histo(plots_dir + '/all_contacts_histo_%s' % lig)
            cmap1k = cmf.mk_cmap(sc_traj_1k, thr)[0]
            cmap1k.save_all(cmapdir + '/top1000_ch_%s' % lig)
            cmaps_top = cmf.mk_cmap(sc_med, thr)
            for n, cmap in enumerate(cmaps_top):
                cmap.save_all(cmapdir + '/top_%i_ch_%s' % (n + 1, lig))
            for cn, clust in clusts.items():
                ccmap = cmf.mk_cmap(sc_traj_1k, thr, frames=clust)[0]
                ccmap.save_all(cmapdir + '/cluster_%i_ch_%s' % (cn, lig))<|MERGE_RESOLUTION|>--- conflicted
+++ resolved
@@ -135,14 +135,11 @@
             'reference_alignment': reference_alignment,
             'save_config_file': save_config_file,
             'image_file_format': image_file_format,
-<<<<<<< HEAD
-            'verbose' : verbose
-=======
             'receptor_flexibility': receptor_flexibility,
             'exclude': exclude,
             'modeller_iterations': modeller_iterations,
-            'excluding_distance': excluding_distance
->>>>>>> d7af2a68
+            'excluding_distance': excluding_distance,
+            'verbose' : verbose
         }
 
         # Job attributes collected.
@@ -199,7 +196,6 @@
 
     def cabsdock(self):
         logger.setup_log_level(self.config['verbose'])
-
         ftraf = self.config.get('file_TRAF')
         fseq = self.config.get('file_SEQ')
         self.setup_job()
