"""
Module for running cabsDock jobs.
"""

import operator
from os import mkdir
from os.path import exists, isdir, join, abspath
<<<<<<< HEAD
=======

>>>>>>> 711dab08
from cabsDock.cluster import Clustering
from protein import ProteinComplex
from restraints import Restraints
from cabs import CabsRun
<<<<<<< HEAD
from utils import SCModeler
from utils import plot_E_rmsds
from utils import plot_rmsd_N
from utils import _chunk_lst
from utils import mk_histos_series
=======
from utils import ProgressBar
from cabsDock.utils import SCModeler
from cabsDock.utils import _chunk_lst
from cabsDock.plots import plot_E_RMSD
from cabsDock.plots import plot_RMSD_N
from cabsDock.plots import graph_RMSF
from utils import check_peptide_sequence
from trajectory import Trajectory
>>>>>>> 711dab08
from cabsDock.cmap import ContactMapFactory
from filter import Filter

__all__ = ['Job']


<<<<<<< HEAD
=======
class Config(dict):
    """
    Smart dictionary that can append items with 'ligand' key instead of overwriting them.
    TODO: universal list of associative options assigned to specific keywords: ligand, restraints etc.
    """
    def __init__(self, config):
        dict.__init__(self, config)

    def read_file(self, filename):
        """Config file parser"""
        patt = re.compile('(\w+)\s+=\s+([\w:.-]+)')
        patt_start = re.compile('start_(\w+)', re.IGNORECASE)
        patt_stop = re.compile('stop', re.IGNORECASE)
        patt_lig = re.compile('ligand\s+=\s+(.*)', re.IGNORECASE)
        with open(filename) as f:
            lines = iter([re.sub('\s+', ' ', line.partition('#')[0]) for line in f.readlines()])

        for line in lines:
            match = re.match(patt_start, line)
            if match:
                key = match.group(1).lower()
                self[key] = []
                try:
                    line = next(lines)
                    while not re.match(patt_stop, line):
                        self[key].append(line.strip())
                        line = next(lines)
                except StopIteration:
                    pass
            else:
                match = re.match(patt_lig, line)
                if match:
                    lig = tuple(w.strip() for w in match.group(1).split(','))
                    if 'ligand' not in self:
                        self['ligand'] = []
                    self['ligand'].append(lig)
                else:
                    match = re.match(patt, line)
                    if match:
                        key = match.group(1).lower()
                        if '.' in match.group(2):
                            try:
                                val = float(match.group(2))
                            except ValueError:
                                val = match.group(2)
                        else:
                            try:
                                val = int(match.group(2))
                            except ValueError:
                                if re.match('\A(yes|y|true|t)\Z', match.group(2), re.IGNORECASE):
                                    val = True
                                elif re.match('\A(no|n|false|f)\Z', match.group(2), re.IGNORECASE):
                                    val = False
                                else:
                                    val = match.group(2)
                        self[key] = val

    def add_config(self, config):
        """Parser for job parameters"""
        if 'ligand' in config:
            if 'ligand' not in self:
                self['ligand'] = []
            val = config['ligand']
            if type(val) in (list, tuple):
                self['ligand'].extend(val)
            elif type(val) is str:
                self['ligand'].append((val,))
            del config['ligand']
        self.update(config)
        return self

    def fix_ligands(self):
        """Function that makes sure each ligand entry in config['ligand'] list is a 3-element tuple"""
        if 'ligand' in self:
            for i, ligand in enumerate(self['ligand']):
                for j in range(len(ligand), 3):
                    self['ligand'][i] += ('random',)
        return self


>>>>>>> 711dab08
class Job:
    """
    Class representing single cabsDock job.
    """

    def __repr__(self):
        return '\n'.join([k + ' : ' + str(v) for k, v in sorted(self.config.items())])

    def __init__(self, **kwargs):
<<<<<<< HEAD
        # TODO: jak job jest importowany to nie ma defaults.
        self.config = kwargs
=======
        """
        Job can be initialized by:
        1. receptor=[receptor_input] The only required parameter, other taken from 'defaults'.
        2. By providing location of the config file as in 'config=[path_to_file]'.
        3. All parameters can be overwritten by specifying parameter=[value].
        """

        defaults = {
            'work_dir': getcwd(),
            'replicas': 10,
            'mc_cycles': 50,
            'mc_steps': 50,
            't_init': 2.0,
            't_final': 1.0,
            'replicas_dtemp': 0.5,
            'initial_separation': 20.0,
            'ligand_insertion_clash': 0.5,
            'ligand_insertion_attempts': 1000,
            'ca_restraints_strength': 1.0,
            'sg_restraints_strength': 1.0,
            'receptor_restraints': (4, 5.0, 15.0),  # sequence gap, min length, max length
            'dssp_command': 'mkdssp',
            'fortran_compiler': ('gfortran', '-O2'),  # build (command, flags)
            'filtering': 1000,  # number of models to filter
            'clustering_nmedoids': 10,
            'clustering_niterations': 100,  # number of clusters, iterations
            'benchmark': False,
            'AA_rebuild': True,
            'contact_maps': True,
            'reference_pdb': None,
            'align': 'SW',
            'reference_alignment': None,
        }

        # Job attributes collected.
        self.initial_complex = None
        self.restraints = None
        self.cabsrun = None
        self.trajectory = None
        self.filtered_trajectory = None
        self.filtered_ndx = None
        self.medoids = None
        self.clusters_dict = None
        self.clusters = None
        self.rmslst = {}
        self.results = None

        # Config processing:
        self.config = Config(defaults)

        # check if config should be read from a file
        if 'config' in kwargs:
            if exists(kwargs['config']):
                self.config.read_file(kwargs['config'])
            else:
                raise IOError('Config file: ' + kwargs['config'] + ' does not exist!')

        # update config with kwargs
        self.config.add_config(kwargs).fix_ligands()
>>>>>>> 711dab08

        # Workdir processing:
        # making sure work_dir is abspath
        self.config['work_dir'] = abspath(self.config['work_dir'])

        # checks if work_dir exists, creates it otherwise
        work_dir = self.config['work_dir']
        if exists(work_dir):
            if not isdir(work_dir):
                raise Exception('File %s already exists and is not a directory' % work_dir)
        else:
            mkdir(work_dir)

<<<<<<< HEAD
        self.initial_complex = None

    def prepare_restraints(self):

        # generate receptor restraints
        receptor_restraints = Restraints(
            self.initial_complex.receptor.generate_restraints(*self.config['receptor_restraints'])
        )

        # additional restraints
        add_restraints = Restraints()

        if self.config['ca_rest_add']:
            add_restraints += Restraints(self.config['ca_rest_add'])

        if self.config['sg_rest_add']:
            add_restraints += Restraints(self.config['sg_rest_add'], sg=True)

        if self.config['ca_rest_file']:
            for filename in self.config['ca_rest_file']:
                add_restraints += Restraints(filename)

        if self.config['sg_rest_file']:
            for filename in self.config['sg_rest_file']:
                add_restraints += Restraints(filename, sg=True)

        receptor_restraints += add_restraints.update_id(self.initial_complex.new_ids)
        return receptor_restraints

    def run_job(self):
        work_dir = self.config['work_dir']

        # prepare initial complex
        self.initial_complex = ProteinComplex(self.config)

        # run cabs
        cabs_run = CabsRun(self.initial_complex, self.prepare_restraints(), self.config)
        cabs_run.run()

        trajectory = cabs_run.get_trajectory()
        trajectory.template.update_ids(self.initial_complex.receptor.old_ids, pedantic=False)
        if self.config['native_pdb']:
            rmslst = trajectory.rmsd_to_native(native_pdb=self.config['native_pdb'],
                                      native_receptor_chain=self.config['native_receptor_chain'],
                                      native_peptide_chain=self.config['native_peptide_chain'],
                                      model_peptide_chain=self.initial_complex.ligand_chains[0])
        elif self.config['reference_pdb']:
            rmslst = trajectory.rmsd_to_reference(
                                        ref_pdb=self.config['reference_pdb'],
                                        pept_chain=self.initial_complex.ligand_chains[0],
                                        align_mth=self.config['align']
                                        )
        trajectory.align_to(self.initial_complex.receptor)

        # energy fix
        trajectory.number_of_peptides = len(self.initial_complex.ligand_chains)
        tra, flt_inds = Filter(trajectory, N=1000).cabs_filter()
        tra.number_of_peptides = len(self.initial_complex.ligand_chains)

        rmsf_vals = _chunk_lst(trajectory.rmsf(self.initial_complex.receptor_chains), 15, 0)
        lbls = _chunk_lst([i.chid + str(i.resnum) + i.icode for i in trajectory.template.atoms if i.chid in self.initial_complex.receptor_chains], 15, "")

        pltdir = self.config['work_dir'] + '/plots'
        try: mkdir(pltdir)
        except OSError: pass

        mk_histos_series(rmsf_vals, lbls, pltdir + '/RMSF_target')

        if self.config['native_pdb'] or self.config['reference_pdb']:
            plot_E_rmsds(   [trajectory, tra],
                            [rmslst, rmslst[flt_inds,]],
                            ['total','interaction'],
                            pltdir + '/Ermsd')
            plot_rmsd_N(    rmslst.reshape(self.config['replicas'], -1),
                            pltdir + '/RMSDn')

        medoids, clusters_dict, clusters = Clustering(
            tra, 'chain ' + ','.join(self.initial_complex.ligand_chains)
        ).cabs_clustering()
=======
    def cabsdock(self, withcabs=True, ext_old_ids=None, ext_initial_complex=None, ftraf=None, fseq=None):
        if withcabs:
            self.setup()
            self.execute()
            initial_complex = self.initial_complex
            old_ids = initial_complex.receptor.old_ids
        else:
            initial_complex = ext_initial_complex
            old_ids = ext_old_ids
        self.load_output(old_ids, initial_complex, ftraf, fseq)
        self.score_results(n_filtered=self.config['filtering'], number_of_medoids=self.config['clustering_nmedoids'], number_of_iterations=self.config['clustering_niterations'])
        if self.config['reference_pdb']:
            self.calculate_rmsd(reference_pdb=self.config['reference_pdb'])
        self.draw_plots()
        self.save_models()

    def setup(self):
        print('CABS-docking job {0}'.format(self.config['receptor']))
        # Preparing the initial complex
        print(' Building complex...')
        self.initial_complex = ProteinComplex(self.config)
        print(' ... done.')

        # Generating the restraints
        restraints = \
            Restraints(self.initial_complex.receptor.generate_restraints(*self.config['receptor_restraints']))
        add_restraints = Restraints(self.config.get('ca_restraints'))
        add_restraints += Restraints(self.config.get('sg_restraints'), sg=True)
        add_restraints += Restraints(self.config.get('ca_restraints_file'))
        add_restraints += Restraints(self.config.get('ca_restraints_file'), sg=True)
        restraints += add_restraints.update_id(self.initial_complex.new_ids)

        # Initializing CabsRun instance
        self.cabsrun = CabsRun(self.initial_complex, restraints, self.config)
        return self.cabsrun

    def execute(self):
        print('CABS simulation starts.')
        self.cabsrun.run()
        print('CABS simuation is DONE.')
>>>>>>> 711dab08

    def load_output(self, old_ids, initial_complex, ftraf=None, fseq=None):
        """
        Method for loading previously done simulation results. Stores the results to self.trajectory.
        :param number_of_peptides:
        :param old_ids:
        :param ftraf: path to TRAF file
        :param fseq: path to SEQ file
        :return: returns trajectory.Trajectory instance
        """
        print("load_output")
        if ftraf is not None and fseq is not None:
            self.trajectory = Trajectory.read_trajectory(ftraf, fseq)
        else:
            self.trajectory = self.cabsrun.get_trajectory()
        self.trajectory.number_of_peptides = len(self.config['ligand'])
        self.trajectory.template.update_ids(old_ids, pedantic=False)
        self.trajectory.align_to(initial_complex.receptor)
        return self.trajectory

    def score_results(self, n_filtered, number_of_medoids, number_of_iterations):
        print("score_results")
        # Filtering the trajectory
        self.filtered_trajectory, self.filtered_ndx = Filter(self.trajectory, n_filtered).cabs_filter()
        # Clustering the trajectory
        self.medoids, self.clusters_dict, self.clusters = Clustering(
            self.filtered_trajectory,
            'chain ' + ','.join(
                self.initial_complex.ligand_chains,
            )
        ).cabs_clustering(number_of_medoids=number_of_medoids, number_of_iterations=number_of_iterations)

    def calculate_rmsd(self, reference_pdb=None, save=True):
        print('calculate_rmsd')
        if save:
            odir = self.config['work_dir'] + '/output_data'
            try:
                mkdir(odir)
            except OSError:
                pass
        all_results = {}
        for pept_chain in self.initial_complex.ligand_chains:
            aln_path = None if not save else self.config['work_dir'] + '/output_data/target_alignment_%s.csv' % pept_chain
            #~ self.trajectory.rmsd_to_native_test(
                #~ reference_pdb,
                #~ self.initial_complex.receptor_chains,
                #~ pept_chain,
                #~ pept_chain,
                #~ )
            self.rmslst[pept_chain] = self.trajectory.rmsd_to_reference(
                self.initial_complex.receptor_chains,
                ref_pdb=reference_pdb,
                pept_chain=pept_chain,
                align_mth=self.config['align'],
                alignment=self.config['reference_alignment'],
                path=aln_path
            )
            rmsds = [header.rmsd for header in self.medoids.headers]
            results = {}
            results['rmsds_all'] = [header.rmsd for header in self.trajectory.headers]
            results['rmsds_filtered'] = [header.rmsd for header in self.filtered_trajectory.headers]
            results['rmsds_medoids'] = rmsds
            results['lowest_all'] = sorted(results['rmsds_all'])[0]
            results['lowest_filtered'] = sorted(results['rmsds_filtered'])[0]
            results['lowest_medoids'] = sorted(results['rmsds_medoids'])[0]
            # Saving rmsd results
            if save:
                with open(odir+'/rmsds_%s.txt' % pept_chain, 'w') as outfile:
                    outfile.write(
                        'lowest_all; lowest_filtered; lowest_medoids\n {0};{1};{2}'.format(results['lowest_all'],
                                                                                           results['lowest_filtered'],
                                                                                           results['lowest_medoids'], )
                    )
            all_results[pept_chain] = results
        return all_results

    def draw_plots(self, plots_dir=None):
        print('draw_plots')
        # set the plots dir
        if plots_dir is None:
            pltdir = self.config['work_dir'] + '/plots'
            try:
                mkdir(pltdir)
            except OSError:
                pass
        else:
            pltdir = plots_dir

<<<<<<< HEAD
        # Saving the trajectory to PDBs:
        trajectory.to_pdb(mode = 'replicas', to_dir = work_dir)
        # Saving top1000 models to PDB:
        tra.to_pdb(mode = 'replicas', to_dir= work_dir, name='top1000' )

        # Saving clusters in CA representation
        for i, cluster in enumerate(clusters):
            cluster.to_pdb(mode='replicas', to_dir=work_dir, name='cluster_{0}'.format(i))

        # Saving top10 models:
        if self.config['AA_rebuild']:
            # Saving top 10 models in AA representation:
            pdb_medoids = medoids.to_pdb()
            from cabsDock.ca2all import ca2all
            for i, file in enumerate(pdb_medoids):
                ca2all(file, output='model_{0}.pdb'.format(i), iterations=1, verbose=False)
        else:
            # Saving top 10 models in CA representation:
            medoids.to_pdb(mode='models', to_dir=work_dir, name='model')

        # dictionary holding results
        rmsds = [header.rmsd for header in medoids.headers]
        results = {}
        results['rmsds_10k'] = [header.rmsd for header in trajectory.headers]
        results['rmsds_1k'] = [header.rmsd for header in tra.headers]
        results['rmsds_10'] = rmsds
        results['lowest_10k'] = sorted(results['rmsds_10k'])[0]
        results['lowest_1k'] = sorted(results['rmsds_1k'])[0]
        results['lowest_10'] = sorted(results['rmsds_10'])[0]

        # Saving rmsd results
        with open(join(work_dir, 'rmsds.txt'), 'w') as outfile:
            outfile.write(str(results))

        # Not returned by default unless self.config['benchmark'] == True.
        if self.config['benchmark']:
            return results
=======
        graph_RMSF(self.trajectory, self.initial_complex.receptor_chains, pltdir + '/RMSF')

        # RMSD-based graphs
        if self.config['reference_pdb']:
            for k, rmslst in self.rmslst.items():
                plot_E_RMSD([self.trajectory, self.filtered_trajectory],
                             [rmslst, rmslst[self.filtered_ndx,]],
                             pltdir + '/E_RMSD_%s' % k)
                plot_RMSD_N(rmslst.reshape(self.config['replicas'], -1),
                            pltdir + '/RMSD_frame_%s' % k)

        # Contact maps
        if self.config['contact_maps']:
            self.mk_cmaps(self.trajectory, self.medoids, self.clusters_dict, self.filtered_ndx, 4.5, pltdir)

    def save_models(self, replicas=True, topn=True, clusters=True, medoids='AA'):
        #output folder
        output_folder = self.config['work_dir'] + '/output_pdbs'
        try:
            mkdir(output_folder)
        except OSError:
            pass
        print('save_models')
        # Saving the trajectory to PDBs:
        if replicas:
            self.trajectory.to_pdb(mode='replicas', to_dir=output_folder)
        # Saving top1000 models to PDB:
        if topn:
            self.filtered_trajectory.to_pdb(mode='replicas', to_dir=output_folder, name='top1000')
        # Saving clusters in CA representation
        if clusters:
            for i, cluster in enumerate(self.clusters):
                cluster.to_pdb(mode='replicas', to_dir=output_folder, name='cluster_{0}'.format(i))
        # Saving top10 models:
        if medoids == 'CA':
            # Saving top 10 models in CA representation:
            self.medoids.to_pdb(mode='models', to_dir=output_folder, name='model')
        elif medoids == 'AA':
            # Saving top 10 models in AA representation:
            pdb_medoids = self.medoids.to_pdb()
            if self.config['AA_rebuild']:
                from cabsDock.ca2all import ca2all
                for i, fname in enumerate(pdb_medoids):
                    ca2all(fname, output=output_folder + '/' + 'model_{0}.pdb'.format(i), iterations=1,
                           verbose=False)
>>>>>>> 711dab08

    def mk_cmaps(self, ca_traj, meds, clusts, top1k_inds, thr, plots_dir):
        scmodeler = SCModeler(ca_traj.template)
        sc_traj_full = scmodeler.calculate_sc_traj(ca_traj.coordinates)
        sc_traj_1k = sc_traj_full.reshape(1, -1, len(ca_traj.template), 3)[:, top1k_inds, :, :]
        sc_med = scmodeler.calculate_sc_traj(meds.coordinates)
        shp = sc_med.shape
        sc_med = sc_med.reshape((shp[1], shp[0]) + shp[2:])

        cmapdir = self.config['work_dir'] + '/contact_maps'
        try:
            mkdir(cmapdir)
        except OSError:
            pass
        rchs = self.initial_complex.receptor_chains
        lchs = self.initial_complex.ligand_chains

        targ_cmf = ContactMapFactory(rchs, rchs, ca_traj.template)
        cmfs = {lig: ContactMapFactory(rchs, lig, ca_traj.template) for lig in lchs}
        cmap10ktarg = reduce(operator.add, targ_cmf.mk_cmap(sc_traj_full, thr))
        cmap10ktarg.zero_diagonal()
        cmap10ktarg.save_all(cmapdir + '/target_all')

        for lig, cmf in cmfs.items():
            cmaps = cmf.mk_cmap(sc_traj_full, thr)
            for n, cmap in enumerate(cmaps):
                cmap.save_all(cmapdir + '/replica_%i_ch_%s' % (n + 1, lig))
            cmap10k = reduce(operator.add, cmaps)
            cmap10k.save_all(cmapdir + '/all_ch_%s' % lig)
            cmap10k.save_histo(plots_dir + '/all_contacts_histo_%s' % lig)
            cmap1k = cmf.mk_cmap(sc_traj_1k, thr)[0]
            cmap1k.save_all(cmapdir + '/top1000_ch_%s' % lig)
            cmaps_top = cmf.mk_cmap(sc_med, thr)
            for n, cmap in enumerate(cmaps_top):
                cmap.save_all(cmapdir + '/top_%i_ch_%s' % (n + 1, lig))
            for cn, clust in clusts.items():
                ccmap = cmf.mk_cmap(sc_traj_1k, thr, frames=clust)[0]
                ccmap.save_all(cmapdir + '/cluster_%i_ch_%s' % (cn, lig))<|MERGE_RESOLUTION|>--- conflicted
+++ resolved
@@ -2,24 +2,15 @@
 Module for running cabsDock jobs.
 """
 
+import re
 import operator
-from os import mkdir
+from os import getcwd, mkdir
 from os.path import exists, isdir, join, abspath
-<<<<<<< HEAD
-=======
-
->>>>>>> 711dab08
+
 from cabsDock.cluster import Clustering
 from protein import ProteinComplex
 from restraints import Restraints
 from cabs import CabsRun
-<<<<<<< HEAD
-from utils import SCModeler
-from utils import plot_E_rmsds
-from utils import plot_rmsd_N
-from utils import _chunk_lst
-from utils import mk_histos_series
-=======
 from utils import ProgressBar
 from cabsDock.utils import SCModeler
 from cabsDock.utils import _chunk_lst
@@ -28,96 +19,12 @@
 from cabsDock.plots import graph_RMSF
 from utils import check_peptide_sequence
 from trajectory import Trajectory
->>>>>>> 711dab08
 from cabsDock.cmap import ContactMapFactory
 from filter import Filter
 
 __all__ = ['Job']
 
 
-<<<<<<< HEAD
-=======
-class Config(dict):
-    """
-    Smart dictionary that can append items with 'ligand' key instead of overwriting them.
-    TODO: universal list of associative options assigned to specific keywords: ligand, restraints etc.
-    """
-    def __init__(self, config):
-        dict.__init__(self, config)
-
-    def read_file(self, filename):
-        """Config file parser"""
-        patt = re.compile('(\w+)\s+=\s+([\w:.-]+)')
-        patt_start = re.compile('start_(\w+)', re.IGNORECASE)
-        patt_stop = re.compile('stop', re.IGNORECASE)
-        patt_lig = re.compile('ligand\s+=\s+(.*)', re.IGNORECASE)
-        with open(filename) as f:
-            lines = iter([re.sub('\s+', ' ', line.partition('#')[0]) for line in f.readlines()])
-
-        for line in lines:
-            match = re.match(patt_start, line)
-            if match:
-                key = match.group(1).lower()
-                self[key] = []
-                try:
-                    line = next(lines)
-                    while not re.match(patt_stop, line):
-                        self[key].append(line.strip())
-                        line = next(lines)
-                except StopIteration:
-                    pass
-            else:
-                match = re.match(patt_lig, line)
-                if match:
-                    lig = tuple(w.strip() for w in match.group(1).split(','))
-                    if 'ligand' not in self:
-                        self['ligand'] = []
-                    self['ligand'].append(lig)
-                else:
-                    match = re.match(patt, line)
-                    if match:
-                        key = match.group(1).lower()
-                        if '.' in match.group(2):
-                            try:
-                                val = float(match.group(2))
-                            except ValueError:
-                                val = match.group(2)
-                        else:
-                            try:
-                                val = int(match.group(2))
-                            except ValueError:
-                                if re.match('\A(yes|y|true|t)\Z', match.group(2), re.IGNORECASE):
-                                    val = True
-                                elif re.match('\A(no|n|false|f)\Z', match.group(2), re.IGNORECASE):
-                                    val = False
-                                else:
-                                    val = match.group(2)
-                        self[key] = val
-
-    def add_config(self, config):
-        """Parser for job parameters"""
-        if 'ligand' in config:
-            if 'ligand' not in self:
-                self['ligand'] = []
-            val = config['ligand']
-            if type(val) in (list, tuple):
-                self['ligand'].extend(val)
-            elif type(val) is str:
-                self['ligand'].append((val,))
-            del config['ligand']
-        self.update(config)
-        return self
-
-    def fix_ligands(self):
-        """Function that makes sure each ligand entry in config['ligand'] list is a 3-element tuple"""
-        if 'ligand' in self:
-            for i, ligand in enumerate(self['ligand']):
-                for j in range(len(ligand), 3):
-                    self['ligand'][i] += ('random',)
-        return self
-
-
->>>>>>> 711dab08
 class Job:
     """
     Class representing single cabsDock job.
@@ -127,16 +34,6 @@
         return '\n'.join([k + ' : ' + str(v) for k, v in sorted(self.config.items())])
 
     def __init__(self, **kwargs):
-<<<<<<< HEAD
-        # TODO: jak job jest importowany to nie ma defaults.
-        self.config = kwargs
-=======
-        """
-        Job can be initialized by:
-        1. receptor=[receptor_input] The only required parameter, other taken from 'defaults'.
-        2. By providing location of the config file as in 'config=[path_to_file]'.
-        3. All parameters can be overwritten by specifying parameter=[value].
-        """
 
         defaults = {
             'work_dir': getcwd(),
@@ -151,7 +48,7 @@
             'ligand_insertion_attempts': 1000,
             'ca_restraints_strength': 1.0,
             'sg_restraints_strength': 1.0,
-            'receptor_restraints': (4, 5.0, 15.0),  # sequence gap, min length, max length
+            'receptor_restraints': ('all', 4, 5.0, 15.0),  # sequence gap, min length, max length
             'dssp_command': 'mkdssp',
             'fortran_compiler': ('gfortran', '-O2'),  # build (command, flags)
             'filtering': 1000,  # number of models to filter
@@ -178,19 +75,8 @@
         self.rmslst = {}
         self.results = None
 
-        # Config processing:
-        self.config = Config(defaults)
-
-        # check if config should be read from a file
-        if 'config' in kwargs:
-            if exists(kwargs['config']):
-                self.config.read_file(kwargs['config'])
-            else:
-                raise IOError('Config file: ' + kwargs['config'] + ' does not exist!')
-
-        # update config with kwargs
-        self.config.add_config(kwargs).fix_ligands()
->>>>>>> 711dab08
+        self.config = defaults
+        self.config.update(kwargs)
 
         # Workdir processing:
         # making sure work_dir is abspath
@@ -204,8 +90,6 @@
         else:
             mkdir(work_dir)
 
-<<<<<<< HEAD
-        self.initial_complex = None
 
     def prepare_restraints(self):
 
@@ -234,57 +118,6 @@
         receptor_restraints += add_restraints.update_id(self.initial_complex.new_ids)
         return receptor_restraints
 
-    def run_job(self):
-        work_dir = self.config['work_dir']
-
-        # prepare initial complex
-        self.initial_complex = ProteinComplex(self.config)
-
-        # run cabs
-        cabs_run = CabsRun(self.initial_complex, self.prepare_restraints(), self.config)
-        cabs_run.run()
-
-        trajectory = cabs_run.get_trajectory()
-        trajectory.template.update_ids(self.initial_complex.receptor.old_ids, pedantic=False)
-        if self.config['native_pdb']:
-            rmslst = trajectory.rmsd_to_native(native_pdb=self.config['native_pdb'],
-                                      native_receptor_chain=self.config['native_receptor_chain'],
-                                      native_peptide_chain=self.config['native_peptide_chain'],
-                                      model_peptide_chain=self.initial_complex.ligand_chains[0])
-        elif self.config['reference_pdb']:
-            rmslst = trajectory.rmsd_to_reference(
-                                        ref_pdb=self.config['reference_pdb'],
-                                        pept_chain=self.initial_complex.ligand_chains[0],
-                                        align_mth=self.config['align']
-                                        )
-        trajectory.align_to(self.initial_complex.receptor)
-
-        # energy fix
-        trajectory.number_of_peptides = len(self.initial_complex.ligand_chains)
-        tra, flt_inds = Filter(trajectory, N=1000).cabs_filter()
-        tra.number_of_peptides = len(self.initial_complex.ligand_chains)
-
-        rmsf_vals = _chunk_lst(trajectory.rmsf(self.initial_complex.receptor_chains), 15, 0)
-        lbls = _chunk_lst([i.chid + str(i.resnum) + i.icode for i in trajectory.template.atoms if i.chid in self.initial_complex.receptor_chains], 15, "")
-
-        pltdir = self.config['work_dir'] + '/plots'
-        try: mkdir(pltdir)
-        except OSError: pass
-
-        mk_histos_series(rmsf_vals, lbls, pltdir + '/RMSF_target')
-
-        if self.config['native_pdb'] or self.config['reference_pdb']:
-            plot_E_rmsds(   [trajectory, tra],
-                            [rmslst, rmslst[flt_inds,]],
-                            ['total','interaction'],
-                            pltdir + '/Ermsd')
-            plot_rmsd_N(    rmslst.reshape(self.config['replicas'], -1),
-                            pltdir + '/RMSDn')
-
-        medoids, clusters_dict, clusters = Clustering(
-            tra, 'chain ' + ','.join(self.initial_complex.ligand_chains)
-        ).cabs_clustering()
-=======
     def cabsdock(self, withcabs=True, ext_old_ids=None, ext_initial_complex=None, ftraf=None, fseq=None):
         if withcabs:
             self.setup()
@@ -308,24 +141,14 @@
         self.initial_complex = ProteinComplex(self.config)
         print(' ... done.')
 
-        # Generating the restraints
-        restraints = \
-            Restraints(self.initial_complex.receptor.generate_restraints(*self.config['receptor_restraints']))
-        add_restraints = Restraints(self.config.get('ca_restraints'))
-        add_restraints += Restraints(self.config.get('sg_restraints'), sg=True)
-        add_restraints += Restraints(self.config.get('ca_restraints_file'))
-        add_restraints += Restraints(self.config.get('ca_restraints_file'), sg=True)
-        restraints += add_restraints.update_id(self.initial_complex.new_ids)
-
         # Initializing CabsRun instance
-        self.cabsrun = CabsRun(self.initial_complex, restraints, self.config)
+        self.cabsrun = CabsRun(self.initial_complex, self.prepare_restraints(), self.config)
         return self.cabsrun
 
     def execute(self):
         print('CABS simulation starts.')
         self.cabsrun.run()
         print('CABS simuation is DONE.')
->>>>>>> 711dab08
 
     def load_output(self, old_ids, initial_complex, ftraf=None, fseq=None):
         """
@@ -414,45 +237,6 @@
         else:
             pltdir = plots_dir
 
-<<<<<<< HEAD
-        # Saving the trajectory to PDBs:
-        trajectory.to_pdb(mode = 'replicas', to_dir = work_dir)
-        # Saving top1000 models to PDB:
-        tra.to_pdb(mode = 'replicas', to_dir= work_dir, name='top1000' )
-
-        # Saving clusters in CA representation
-        for i, cluster in enumerate(clusters):
-            cluster.to_pdb(mode='replicas', to_dir=work_dir, name='cluster_{0}'.format(i))
-
-        # Saving top10 models:
-        if self.config['AA_rebuild']:
-            # Saving top 10 models in AA representation:
-            pdb_medoids = medoids.to_pdb()
-            from cabsDock.ca2all import ca2all
-            for i, file in enumerate(pdb_medoids):
-                ca2all(file, output='model_{0}.pdb'.format(i), iterations=1, verbose=False)
-        else:
-            # Saving top 10 models in CA representation:
-            medoids.to_pdb(mode='models', to_dir=work_dir, name='model')
-
-        # dictionary holding results
-        rmsds = [header.rmsd for header in medoids.headers]
-        results = {}
-        results['rmsds_10k'] = [header.rmsd for header in trajectory.headers]
-        results['rmsds_1k'] = [header.rmsd for header in tra.headers]
-        results['rmsds_10'] = rmsds
-        results['lowest_10k'] = sorted(results['rmsds_10k'])[0]
-        results['lowest_1k'] = sorted(results['rmsds_1k'])[0]
-        results['lowest_10'] = sorted(results['rmsds_10'])[0]
-
-        # Saving rmsd results
-        with open(join(work_dir, 'rmsds.txt'), 'w') as outfile:
-            outfile.write(str(results))
-
-        # Not returned by default unless self.config['benchmark'] == True.
-        if self.config['benchmark']:
-            return results
-=======
         graph_RMSF(self.trajectory, self.initial_complex.receptor_chains, pltdir + '/RMSF')
 
         # RMSD-based graphs
@@ -498,7 +282,6 @@
                 for i, fname in enumerate(pdb_medoids):
                     ca2all(fname, output=output_folder + '/' + 'model_{0}.pdb'.format(i), iterations=1,
                            verbose=False)
->>>>>>> 711dab08
 
     def mk_cmaps(self, ca_traj, meds, clusts, top1k_inds, thr, plots_dir):
         scmodeler = SCModeler(ca_traj.template)
