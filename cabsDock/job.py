--- conflicted
+++ resolved
@@ -6,12 +6,8 @@
 import operator
 from os import getcwd, mkdir
 from os.path import exists, isdir, join, abspath
-from time import sleep, time
-
-<<<<<<< HEAD
-#~ from cabsDock.ca2all import ca2all
-=======
->>>>>>> b6823c46
+from time import sleep
+
 from cabsDock.cluster import Clustering
 from protein import ProteinComplex
 from restraints import Restraints
@@ -151,13 +147,10 @@
             'clustering': (10, 100),  # number of clusters, iterations
             'native_pdb': None,
             'benchmark': False,
-<<<<<<< HEAD
+            'AA_rebuild': True,
+            'contact_maps': True,
             'reference_pdb': None,
             'align': 'trivial'
-=======
-            'AA_rebuild': True,
-            'contact_maps': True
->>>>>>> b6823c46
         }
 
         self.config = Config(defaults)
@@ -240,7 +233,7 @@
         trajectory.align_to(self.initial_complex.receptor)
         #energy fix
         trajectory.number_of_peptides = len(self.initial_complex.ligand_chains)
-        tra, flt_inds = Filter(trajectory, N=100).cabs_filter()
+        tra, flt_inds = Filter(trajectory, N=1000).cabs_filter()
         tra.number_of_peptides = len(self.initial_complex.ligand_chains)
 
         rmsf_vals = _chunk_lst(trajectory.rmsf(self.initial_complex.receptor_chains), 15, 0)
@@ -252,7 +245,7 @@
 
         mk_histos_series(rmsf_vals, lbls, pltdir + '/RMSF_target')
 
-        if self.config['native_pdb']:
+        if self.config['native_pdb'] or self.config['reference_pdb']:
             plot_E_rmsds(   [trajectory, tra],
                             [rmslst, rmslst[flt_inds,]],
                             ['total','interaction'],
@@ -304,7 +297,6 @@
             return results
 
     def mk_cmaps(self, ca_traj, meds, clusts, top1k_inds, thr, plots_dir):
-        stime = time()
         scmodeler = SCModeler(ca_traj.template)
         sc_traj_full = scmodeler.calculate_sc_traj(ca_traj.coordinates)
         sc_traj_1k = sc_traj_full.reshape(1, -1, len(ca_traj.template), 3)[:,top1k_inds,:,:]
@@ -330,7 +322,6 @@
         print 'target cmap', time() - stime
 
         for lig, cmf in cmfs.items():
-            print 'lig',lig
             cmaps = cmf.mk_cmap(sc_traj_full, thr)
             for n, cmap in enumerate(cmaps):
                 cmap.save_all(cmapdir + '/replica_%i_ch_%s' % (n + 1, lig))
