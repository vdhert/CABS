--- conflicted
+++ resolved
@@ -276,34 +276,6 @@
                 ccmap = cmf.mk_cmap(sc_traj_1k, thr, frames=clust)[0]
                 ccmap.save_all(cmapdir + '/cluster_%i_ch_%s' % (cn, lig))
 
-<<<<<<< HEAD
-        self.mk_cmaps(trajectory, clusters, flt_inds, 4.5)
-
-        #Saving the models to PDB
-        for i, medoid in enumerate(medoids.coordinates[0]):
-            filename = join(work_dir, 'model_%d.pdb' % i)
-        #    m.save_to_pdb(filename, bar_msg='Saving %s' % filename)
-        #
-        for i, m in enumerate(trajectory.coordinates, 1):
-            filename = join(work_dir, 'replica_%d.pdb' % i)
-            replica = Trajectory(trajectory.template, m, None).to_atoms()
-            replica.save_to_pdb(filename, bar_msg='Saving %s' % filename)
-
-        # dictionary holding results to be returned for use in the Benchmark class
-        #~ rmsds = [header.rmsd for header in medoids.headers ]
-        #~ results = {}
-        #~ results['rmsds_10k'] = [header.rmsd for header in trajectory.headers]
-        #~ results['rmsds_1k'] = [header.rmsd for header in tra.headers]
-        #~ results['rmsds_10'] = rmsds
-        #~ results['lowest_10k'] = sorted(results['rmsds_10k'])[0]
-        #~ results['lowest_1k'] = sorted(results['rmsds_1k'])[0]
-        #~ results['lowest_10'] = sorted(results['rmsds_10'])[0]
-        #~ print('... done.')
-        #~ return results
-=======
-
->>>>>>> 0eeb60cc
-
 if __name__ == '__main__':
     j = Job(receptor='1jbu:H', ligand = [['EEWEVLCWTWETCER']], mc_cycles=10, mc_steps=1, replicas=2, native_pdb='1jbu',
                                native_receptor_chain='H',
