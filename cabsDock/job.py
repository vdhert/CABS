"""
Module for running cabsDock jobs.
"""

import re
import operator
from os import getcwd, mkdir
from os.path import exists, isdir, join, abspath
from time import sleep

from cabsDock.ca2all import ca2all
from cabsDock.cluster import Clustering
from protein import ProteinComplex
from restraints import Restraints
from cabs import CabsRun
from utils import ProgressBar
from utils import kmedoids
from utils import SCModeler
from utils import plot_E_rmsds
from utils import plot_rmsd_N
from utils import check_peptide_sequence
from trajectory import Trajectory
from cabsDock.cmap import ContactMapFactory
from cabsDock.cmap import ContactMap
from filter import Filter

__all__ = ['Job']


class Config(dict):
    """
    Smart dictionary that can append items with 'ligand' key instead of overwriting them.
    TODO: universal list of associative options assigned to specific keywords: ligand, restraints etc.
    """
    def __init__(self, config):
        dict.__init__(self, config)

    def read_file(self, filename):
        """Config file parser"""
        patt = re.compile('(\w+)\s+=\s+([\w:.-]+)')
        patt_start = re.compile('start_(\w+)', re.IGNORECASE)
        patt_stop = re.compile('stop', re.IGNORECASE)
        patt_lig = re.compile('ligand\s+=\s+(.*)', re.IGNORECASE)
        with open(filename) as f:
            lines = iter([re.sub('\s+', ' ', line.partition('#')[0]) for line in f.readlines()])

        for line in lines:
            match = re.match(patt_start, line)
            if match:
                key = match.group(1).lower()
                self[key] = []
                try:
                    line = next(lines)
                    while not re.match(patt_stop, line):
                        self[key].append(line.strip())
                        line = next(lines)
                except StopIteration:
                    pass
            else:
                match = re.match(patt_lig, line)
                if match:
                    lig = tuple(w.strip() for w in match.group(1).split(','))
                    if 'ligand' not in self:
                        self['ligand'] = []
                    self['ligand'].append(lig)
                else:
                    match = re.match(patt, line)
                    if match:
                        key = match.group(1).lower()
                        if '.' in match.group(2):
                            try:
                                val = float(match.group(2))
                            except ValueError:
                                val = match.group(2)
                        else:
                            try:
                                val = int(match.group(2))
                            except ValueError:
                                if re.match('\A(yes|y|true|t)\Z', match.group(2), re.IGNORECASE):
                                    val = True
                                elif re.match('\A(no|n|false|f)\Z', match.group(2), re.IGNORECASE):
                                    val = False
                                else:
                                    val = match.group(2)
                        self[key] = val

    def add_config(self, config):
        """Parser for job parameters"""
        if 'ligand' in config:
            if 'ligand' not in self:
                self['ligand'] = []
            val = config['ligand']
            if type(val) is list:
                self['ligand'].extend(val)
            elif type(val) is tuple:
                self['ligand'].append(val)
            elif type(val) is str:
                self['ligand'].append((val,))
            del config['ligand']
            # checks the input peptide sequence for non-standard amino acids.
            [check_peptide_sequence(peptide[0]) for peptide in self['ligand']]
        self.update(config)
        return self

    def fix_ligands(self):
        """Function that makes sure each ligand entry in config['ligand'] list is a 3-element tuple"""
        if 'ligand' in self:
            for i, ligand in enumerate(self['ligand']):
                for j in range(len(ligand), 3):
                    self['ligand'][i] += ('random',)
        return self


class Job:
    """
    Class representing single cabsDock job.
    """

    def __repr__(self):
        return '\n'.join([k + ' : ' + str(v) for k, v in sorted(self.config.items())])

    def __init__(self, **kwargs):
        """
        Job can be initialized by:
        1. receptor=[receptor_input] The only required parameter, other taken from 'defaults'.
        2. By providing location of the config file as in 'config=[path_to_file]'.
        3. All parameters can be overwritten by specifying parameter=[value].
        """

        defaults = {
            'work_dir': getcwd(),
            'replicas': 10,
            'mc_cycles': 50,
            'mc_steps': 50,
            't_init': 2.0,
            't_final': 1.0,
            'replicas_dtemp': 0.5,
            'initial_separation': 20.0,
            'ligand_insertion_clash': 0.5,
            'ligand_insertion_attempts': 1000,
            'ca_restraints_strength': 1.0,
            'sg_restraints_strength': 1.0,
            'receptor_restraints': (4, 5.0, 15.0),  # sequence gap, min length, max length
            'dssp_command': 'mkdssp',
            'fortran_compiler': ('gfortran', '-O2'),  # build (command, flags)
            'filtering': 1000,  # number of models to filter
            'clustering': (10, 100),  # number of clusters, iterations
            'native_pdb': None,
            'benchmark': False
        }

        self.config = Config(defaults)

        # check if config should be read from a file
        if 'config' in kwargs:
            if exists(kwargs['config']):
                self.config.read_file(kwargs['config'])
            else:
                raise IOError('Config file: ' + kwargs['config'] + ' does not exist!')

        # update config with kwargs
        self.config.add_config(kwargs).fix_ligands()

        # making sure work_dir is abspath
        self.config['work_dir'] = abspath(self.config['work_dir'])

        # checks if work_dir exists, creates it otherwise
        work_dir = self.config['work_dir']
        if exists(work_dir):
            if not isdir(work_dir):
                raise Exception('File %s already exists and is not a directory' % work_dir)
            # ans = raw_input('You are about to overwrite results in %s\nContinue? y or n: ' % work_dir)
            # if ans != 'y':
            #     exit(code=1)
        else:
            mkdir(work_dir)

    def run_job(self):
        work_dir = self.config['work_dir']
        print('CABS-docking job {0}'.format(self.config['receptor']))
        # prepare initial complex
        # noinspection PyAttributeOutsideInit
        print(' Building complex...')
        self.initial_complex = ProteinComplex(self.config)
        print(' ... done.')
        # generate restraints
        # noinspection PyAttributeOutsideInit
        self.restraints = \
            Restraints(self.initial_complex.receptor.generate_restraints(*self.config['receptor_restraints']))
        add_restraints = Restraints(self.config.get('ca_restraints'))
        add_restraints += Restraints(self.config.get('sg_restraints'), sg=True)
        add_restraints += Restraints(self.config.get('ca_restraints_file'))
        add_restraints += Restraints(self.config.get('ca_restraints_file'), sg=True)
        self.restraints += add_restraints.update_id(self.initial_complex.new_ids)

        # run cabs
        print('CABS simulation starts.')
        cabs_run = CabsRun(self.initial_complex, self.restraints, self.config)
        cabs_run.run()
        # bar = ProgressBar(100, msg='CABS is running:')
        # while cabs_run.is_alive():
        #     print('isAlive')
        #     bar.update(cabs_run.status())
        #     sleep(5)
        # bar.done()
        print('CABS simuation is DONE.')
        if self.config['native_pdb']:
            print('Calculating RMSD to the native structure...')
            trajectory = cabs_run.get_trajectory()
            trajectory.template.update_ids(self.initial_complex.receptor.old_ids, pedantic=False)
            print(
                'The native complex loaded from {0} consists of receptor (chain(s) {1}) and peptide(s) (chains(s) {2}).'
                .format(
                    self.config['native_pdb'],
                    self.config['native_receptor_chain'],
                    self.config['native_peptide_chain']
                )
            )
            rmslst = trajectory.rmsd_to_native(native_pdb=self.config['native_pdb'],
                                      native_receptor_chain=self.config['native_receptor_chain'],
                                      native_peptide_chain=self.config['native_peptide_chain'],
                                      model_peptide_chain=self.initial_complex.ligand_chains[0])
            trajectory.align_to(self.initial_complex.receptor)
        else:
            trajectory = cabs_run.get_trajectory()
            trajectory.align_to(self.initial_complex.receptor)
            trajectory.template.update_ids(self.initial_complex.receptor.old_ids, pedantic=False)
<<<<<<< HEAD
        #energy fix
        number_of_peptides = len(self.initial_complex.ligand_chains)
        tra, flt_inds = Filter(trajectory).cabs_filter(npept=number_of_peptides)
=======
>>>>>>> 7c93354c

        tra, flt_inds = Filter(trajectory).filter()
        if self.config['native_pdb']:
            plot_E_rmsds(   [trajectory, tra],
                            [rmslst, rmslst[flt_inds,]],
                            ['energy1','energy2'],
                            self.config['work_dir'] + '/Ermsd')
            plot_rmsd_N(    rmslst.reshape(self.config['replicas'], -1),
                            self.config['work_dir'] + '/RMSDn')
        #~ import imp
        #~ pdbx = imp.load_source('test', '/usr/lib/python2.7/pdb.py')
        #~ pdbx.set_trace()
        #~ import pickle
        #~ with open('traj.pck', 'w') as f:
            #~ pickle.dump(trajectory, f)
        #~ with open('flti.pck', 'w') as f:
            #~ pickle.dump(flt_inds, f)
        #~ with open('clst.pck', 'w') as f:
            #~ pickle.dump(clusters, f)

        medoids, clusters_dict, clusters = Clustering(tra, 'chain ' + ','.join(self.initial_complex.ligand_chains)).cabs_clustering()
        self.mk_cmaps(trajectory, clusters_dict, flt_inds, 4.5)

        #Saving the trajectory to PDBs:
        trajectory.to_pdb(mode = 'replicas', to_dir = work_dir)
        #Saving top1000 models to PDB:
        tra.to_pdb(mode = 'replicas', to_dir= work_dir, name='top1000' )
        #Saving top 10 models in AA representation:
        pdb_medoids = medoids.to_pdb()

        for i, file in enumerate(pdb_medoids):
            ca2all(file, output='model_{0}.pdb'.format(i), iterations=1, verbose=False)
        # dictionary holding results to be returned for use in the Benchmark class.
        # Not returned by deafault unless self.config['benchmark'] == True.
        if self.config['benchmark']:
            rmsds = [header.rmsd for header in medoids.headers ]
            results = {}
            results['rmsds_10k'] = [header.rmsd for header in trajectory.headers]
            results['rmsds_1k'] = [header.rmsd for header in tra.headers]
            results['rmsds_10'] = rmsds
            results['lowest_10k'] = sorted(results['rmsds_10k'])[0]
            results['lowest_1k'] = sorted(results['rmsds_1k'])[0]
            results['lowest_10'] = sorted(results['rmsds_10'])[0]
            print('... done.')
            return results

    def mk_cmaps(self, ca_traj, clusts, top1k_inds, thr):
        scmodeler = SCModeler(self.initial_complex)
        sc_traj_full = scmodeler.calculate_sc_traj(ca_traj.coordinates)

        cmapdir = self.config['work_dir'] + '/contact_maps'
        try: mkdir(cmapdir)
        except OSError: pass
        rchs = self.initial_complex.receptor_chains
        lchs = self.initial_complex.ligand_chains
        cmfs = {lig: ContactMapFactory(rchs, lig, ca_traj.template) for lig in lchs}
        for lig, cmf in cmfs.items():
            cmaps = cmf.mk_cmap(sc_traj_full, thr)
            for n, cmap in enumerate(cmaps):
                cmap.save_all(cmapdir + '/replica_%i_ch_%s' % (n + 1, lig))
            cmap10k = reduce(operator.add, cmaps)
            cmap10k.save_all(cmapdir + '/all_ch_%s' % lig)
            cmap10k.save_histo(self.config['work_dir'] + '/all_contacts_histo_%s' % lig)
            sc_traj_1k = sc_traj_full.reshape(1, -1, len(ca_traj.template), 3)[:,top1k_inds,:,:]
            cmap1k = cmf.mk_cmap(sc_traj_1k, thr)[0]
            cmap1k.save_all(cmapdir + '/top1000_ch_%s' % lig)
            for cn, clust in clusts.items():
                ccmap = cmf.mk_cmap(sc_traj_1k, thr, frames=clust)[0]
                ccmap.save_all(cmapdir + '/cluster_%i_ch_%s' % (cn, lig))

if __name__ == '__main__':
    j = Job(receptor='1jbu:H', ligand = [['EEWEVLCWTWETCER']], mc_cycles=10, mc_steps=1, replicas=2, native_pdb='1jbu',
                               native_receptor_chain='H',
                               native_peptide_chain='X')
    print j.run_job()
    # j = Job(receptor='2gb1', ligand=[['MICHAL'], ['LAHCIM']], mc_cycles=2, mc_steps=2, replicas=2, )
    # j.run_job()<|MERGE_RESOLUTION|>--- conflicted
+++ resolved
@@ -225,14 +225,10 @@
             trajectory = cabs_run.get_trajectory()
             trajectory.align_to(self.initial_complex.receptor)
             trajectory.template.update_ids(self.initial_complex.receptor.old_ids, pedantic=False)
-<<<<<<< HEAD
         #energy fix
         number_of_peptides = len(self.initial_complex.ligand_chains)
         tra, flt_inds = Filter(trajectory).cabs_filter(npept=number_of_peptides)
-=======
->>>>>>> 7c93354c
-
-        tra, flt_inds = Filter(trajectory).filter()
+
         if self.config['native_pdb']:
             plot_E_rmsds(   [trajectory, tra],
                             [rmslst, rmslst[flt_inds,]],
