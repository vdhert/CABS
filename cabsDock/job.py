"""
Module for running cabsDock jobs.
"""

import operator
import time
from os import getcwd, mkdir
from os.path import exists, isdir, abspath

from cabs import CabsRun
from cabsDock.cluster import Clustering
from cabsDock.cmap import ContactMapFactory
from cabsDock.plots import graph_RMSF
from cabsDock.plots import plot_E_RMSD
from cabsDock.plots import plot_RMSD_N
from cabsDock.utils import SCModeler
from filter import Filter
from protein import ProteinComplex
from restraints import Restraints
from trajectory import Trajectory
from math import ceil
import logger

<<<<<<< HEAD
from abc import ABCMeta, abstractmethod

__all__ = ['Job']
=======
_name = 'JOB'
>>>>>>> 435c563c


class CABSTask(object):
    """Abstract CABS job instance."""

    __metaclass__ = ABCMeta

    def __init__(
            # TODO KEEP THE DEFAULTS UPDATED FOR TESTING.
            self,
            replicas=10,
            mc_annealing=20,
            mc_cycles=50,
            mc_steps=50,
            work_dir=getcwd(),
            temperature=(2.0, 1.0),
            replicas_dtemp=0.5,
            separation=20.0,
            insertion_clash=0.5,
            insertion_attempts=1000,
            ca_rest_add=None,
            ca_rest_file=None,
            ca_rest_weight=1.0,
            sc_rest_add=None,
            sc_rest_file=None,
            sc_rest_weight=1.0,
            receptor_restraints=('all', 4, 5.0, 15.0),
            dssp_command='mkdssp',
            fortran_command='gfortran',
            filtering_number=1000,  # number of models to filter
            filtering_fromeach=True,
            clustering_medoids=10,
            clustering_iterations=100,
            benchmark=False,
            aa_rebuild=True,
            contact_maps=True,
            save_replicas=True,
            save_topn=True,
            save_clusters=True,
            save_medoids='AA',  # AA or CG. AA option requires MODELLER to be installed.
            load_cabs_files=None,
            save_config_file=True,
            image_file_format='svg',
            verbose=1,
            stride_command='stride',
            receptor_flexibility=None,
            exclude=None,
            save_cabs_files=None,
            output_clusters=False,
            peptide=None,
            add_peptide=None,
            random_seed=None,
            output_trajectories=None,
            config=None,
            no_aa_rebuild=False,
            excluding_distance=5.0,
            modeller_iterations=3,
            output_models=10,
            cc_threshold=6.5):
        if load_cabs_files and len(load_cabs_files) is 2:
            file_TRAF, file_SEQ = load_cabs_files
        else:
            file_TRAF = file_SEQ = None

        # TODO replace self.config dictionary with regular attributes. Clean up all usages of self.config in job methods.
        self.config = {
            'work_dir': work_dir,
            'replicas': replicas,
            'mc_cycles': mc_cycles,
            'mc_steps': mc_steps,
            'mc_annealing': mc_annealing,
            't_init': temperature[0],
            't_final': temperature[1],
            'replicas_dtemp': replicas_dtemp,
            'initial_separation': separation,
            'ligand_insertion_clash': insertion_clash,
            'ligand_insertion_attempts': insertion_attempts,
            'ca_rest_add': ca_rest_add,
            'ca_rest_file': ca_rest_file,
            'ca_rest_weight': ca_rest_weight,
            'sc_rest_add': sc_rest_add,
            'sc_rest_file': sc_rest_file,
            'sc_rest_weight': sc_rest_weight,
            'receptor_restraints': receptor_restraints,  # sequence gap, min length, max length
            'dssp_command': dssp_command,
            'fortran_compiler': fortran_command, # build (command, flags)
            'filtering': filtering_number,  # number of models to filter
            'filtering_fromeach': filtering_fromeach,
            'clustering_nmedoids': clustering_medoids,
            'clustering_niterations': clustering_iterations,  # number of clusters, iterations
            'benchmark': benchmark,
            'AA_rebuild': aa_rebuild,
            'contact_maps': contact_maps,
            'save_replicas': save_replicas,
            'save_topn': save_topn,
            'save_clusters': save_clusters,
            'save_medoids': save_medoids,  # 'AA' or 'CG'. 'AA' option requires MODELLER to be installed.
            'file_TRAF': file_TRAF,
            'file_SEQ': file_SEQ,
            'save_config_file': save_config_file,
            'image_file_format': image_file_format,
            'receptor_flexibility': receptor_flexibility,
            'exclude': exclude,
            'modeller_iterations': modeller_iterations,
            'excluding_distance': excluding_distance,
            'verbose' : verbose,
            'cc_threshold': cc_threshold,
        }

        # Job attributes collected.
        self.initial_complex = None
        self.restraints = None
        self.cabsrun = None
        self.trajectory = None
        self.filtered_trajectory = None
        self.filtered_ndx = None
        self.medoids = None
        self.clusters_dict = None
        self.clusters = None
        self.rmslst = {}
        self.results = None

        # Workdir processing:
        # making sure work_dir is abspath
        self.config['work_dir'] = abspath(self.config['work_dir'])

        # checks if work_dir exists, creates it otherwise
        work_dir = self.config['work_dir']
        if exists(work_dir):
            if not isdir(work_dir):
                logger.exit_program(
                    module_name=_name,
                    msg='Selected working directory: %s already exists'
                        'and is not a directory. Quitting.' % self.work_dir,
                    traceback=False
                )
        else:
            mkdir(work_dir)

    def run(self):
        logger.setup_log_level(self.config['verbose'])
        ftraf = self.config.get('file_TRAF')
        fseq = self.config.get('file_SEQ')
        self.setup_job()
        withcabs = True if (ftraf is None or fseq is None) else False
        if withcabs:
            self.setup_cabs_run()
            self.execute_cabs_run()
        self.load_output(ftraf, fseq)
        self.score_results(n_filtered=self.config['filtering'], number_of_medoids=self.config['clustering_nmedoids'],
                           number_of_iterations=self.config['clustering_niterations'])
        if self.config['reference_pdb']:
            self.calculate_rmsd(reference_pdb=self.config['reference_pdb'])
        self.save_config()
        self.draw_plots()
        self.save_models(replicas=self.config['save_replicas'], topn=self.config['save_topn'],
                         clusters=self.config['save_clusters'], medoids=self.config['save_medoids'])
        logger.info(module_name=__all__[0], msg='Simulation completed successfully')

    @abstractmethod
    def setup_job(self):
        pass

    @abstractmethod
    def calculate_rmsd(self):
        pass

    def draw_plots(self, plots_dir=None):
        # set the plots dir
        if plots_dir is None:
            pltdir = self.config['work_dir'] + '/plots'
            try:
                mkdir(pltdir)
            except OSError:
                pass
        else:
            pltdir = plots_dir

        graph_RMSF(self.trajectory, self.initial_complex.receptor_chains, pltdir + '/RMSF')

        # RMSD-based graphs
        if self.config['reference_pdb']:
            for k, rmslst in self.rmslst.items():
                plot_E_RMSD([self.trajectory, self.filtered_trajectory],
                            [rmslst, rmslst[self.filtered_ndx,]],
                            ['all models', 'top 1000 models'],
                            pltdir + '/E_RMSD_%s' % k)
                plot_RMSD_N(rmslst.reshape(self.config['replicas'], -1),
                            pltdir + '/RMSD_frame_%s' % k)

        # Contact maps
        if self.config['contact_maps']:
            self.mk_cmaps(self.trajectory, self.medoids, self.clusters_dict, self.filtered_ndx, self.config['cc_threshold'], pltdir)


    @abstractmethod
    def mk_cmaps(self, ca_traj, meds, clusts, top1k_inds, thr, plots_dir):
        scmodeler = SCModeler(ca_traj.template)
        sc_traj_full = scmodeler.calculate_sc_traj(ca_traj.coordinates)
        sc_traj_1k = sc_traj_full.reshape(1, -1, len(ca_traj.template), 3)[:, top1k_inds, :, :]
        sc_med = scmodeler.calculate_sc_traj(meds.coordinates)
        shp = sc_med.shape
        sc_med = sc_med.reshape((shp[1], shp[0]) + shp[2:])

        cmapdir = self.config['work_dir'] + '/contact_maps'
        try:
            mkdir(cmapdir)
        except OSError:
            pass

        return sc_traj_full, sc_traj_1k, sc_med, cmapdir

    def prepare_restraints(self):

        # generate receptor restraints
        receptor_restraints = Restraints(
            self.initial_complex.receptor.generate_restraints(*self.config['receptor_restraints'])
        )

        # additional restraints
        add_restraints = Restraints('')

        if self.config['ca_rest_add']:
            add_restraints += Restraints.from_parser(self.config['ca_rest_add'])

        if self.config['sc_rest_add']:
            add_restraints += Restraints.from_parser(self.config['sc_rest_add'], sg=True)

        if self.config['ca_rest_file']:
            for filename in self.config['ca_rest_file']:
                add_restraints += Restraints.from_file(filename)

        if self.config['sc_rest_file']:
            for filename in self.config['sc_rest_file']:
                add_restraints += Restraints.from_file(filename, sg=True)

        receptor_restraints += add_restraints.update_id(self.initial_complex.new_ids)
        return receptor_restraints

<<<<<<< HEAD
=======
    def cabsdock(self):
        logger.setup_log_level(self.config['verbose'])
        ftraf = self.config.get('file_TRAF')
        fseq = self.config.get('file_SEQ')
        self.setup_job()
        withcabs = True if (ftraf is None or fseq is None) else False
        if withcabs:
            self.setup_cabs_run()
            self.execute_cabs_run()
        self.load_output(ftraf, fseq)
        self.score_results(n_filtered=self.config['filtering'], number_of_medoids=self.config['clustering_nmedoids'],
                           number_of_iterations=self.config['clustering_niterations'])
        if self.config['reference_pdb']:
            self.calculate_rmsd(reference_pdb=self.config['reference_pdb'])
        self.save_config()
        self.draw_plots()
        self.save_models(replicas=self.config['save_replicas'], topn=self.config['save_topn'],
                         clusters=self.config['save_clusters'], medoids=self.config['save_medoids'])
        logger.info(module_name=_name, msg='Simulation completed successfully')

>>>>>>> 435c563c
    def save_config(self):
        if self.config['save_config_file']:
            with open(self.config['work_dir']+'/config.ini', 'w') as configfile:
                for k in self.config:
                    peptide_counter = 0
                    value = self.config[k]
                    line = str(k)+': '
                    if k == 'ligand':
                        for lgnd in value:
                            if peptide_counter==0:
                                line = 'peptide: '
                            else:
                                line += '\nadd-peptide: '
                            for element in lgnd:
                                line += str(element)+' '
                            peptide_counter += 1
                    elif isinstance(value, tuple):
                        line = str(k) + ': '
                        for item in value:
                            line += str(item)+' '
                    else:
                        line = str(k) + ': '+str(value)
                    configfile.write('\n'+line)

    def setup_cabs_run(self):
        logger.info(module_name="CABS", msg='Setting up CABS simulation.')
        # Initializing CabsRun instance
        self.cabsrun = CabsRun(self.initial_complex, self.prepare_restraints(), self.config)
        return self.cabsrun

    def execute_cabs_run(self):
        stime = time.time()
        self.cabsrun.run()

    @abstractmethod
    def load_output(self, ftraf=None, fseq=None):
        """
        Method for loading previously done simulation results. Stores the results to self.trajectory.
        :param ftraf: path to TRAF file
        :param fseq: path to SEQ file
        :return: returns trajectory.Trajectory instance
        """
        if ftraf is not None and fseq is not None:
            logger.debug(module_name=_name, msg = "Loading trajectories from: %s, %s" % (ftraf,fseq))
            self.trajectory = Trajectory.read_trajectory(ftraf, fseq)
        else:
            logger.debug(module_name=_name, msg = "Loading trajectories from the CABS run")
            self.trajectory = self.cabsrun.get_trajectory()
        self.trajectory.template.update_ids(self.initial_complex.receptor.old_ids, pedantic=False)
        self.trajectory.align_to(self.initial_complex.receptor)
        logger.info(module_name=_name, msg = "Trajectories loaded successfully")
        return self.trajectory

    @abstractmethod
    def score_results(self, n_filtered, number_of_medoids, number_of_iterations):
<<<<<<< HEAD
        pass

    def save_models(self, replicas=True, topn=True, clusters=True, medoids='AA'):
        # output folder
        output_folder = self.config['work_dir'] + '/output_pdbs'
        try:
            mkdir(output_folder)
        except OSError:
            pass
        # Saving the trajectory to PDBs:
        if replicas:
            self.trajectory.to_pdb(mode='replicas', to_dir=output_folder)
        # Saving top1000 models to PDB:
        if topn:
            self.filtered_trajectory.to_pdb(mode='replicas', to_dir=output_folder, name='top1000')
        # Saving clusters in CA representation
        if clusters:
            for i, cluster in enumerate(self.clusters):
                cluster.to_pdb(mode='replicas', to_dir=output_folder, name='cluster_{0}'.format(i))
        # Saving top10 models:
        if medoids == 'CA':
            # Saving top 10 models in CA representation:
            self.medoids.to_pdb(mode='models', to_dir=output_folder, name='model')
        elif medoids == 'AA':
            # Saving top 10 models in AA representation:
            pdb_medoids = self.medoids.to_pdb()
            if self.config['AA_rebuild']:
                from cabsDock.ca2all import ca2all
                for i, fname in enumerate(pdb_medoids):
                    ca2all( fname,
                            output=output_folder + '/' + 'model_{0}.pdb'.format(i),
                            iterations=1)


class DockTask(CABSTask):
    """Class representing single cabsDock job."""

    def __init__(   self,
                    receptor,
                    ligand,
                    mc_annealing=20,
                    temperature=(2.0, 1.0),
                    reference_pdb=None,
                    mc_cycles=50,
                    align='SW',
                    reference_alignment=None,
                    cc_threshold=4.5,
                    **kwargs):
        super(DockTask, self).__init__( mc_annealing=mc_annealing,
                                        temperature=temperature,
                                        mc_cycles=mc_cycles,
                                        cc_threshold=cc_threshold,
                                        **kwargs)
        conf = {    'receptor': receptor,
                    'ligand': ligand,
                    'reference_pdb': reference_pdb,
                    'align': align,
                    'reference_alignment': reference_alignment,}
        self.config.update(conf)

    def __repr__(self):
        return '\n'.join([k + ' : ' + str(v) for k, v in sorted(self.config.items())])

    def setup_job(self):
        self.initial_complex = ProteinComplex(self.config)

    def load_output(self, ftraf=None, fseq=None):
        """
        Method for loading previously done simulation results. Stores the results to self.trajectory.
        :param ftraf: path to TRAF file
        :param fseq: path to SEQ file
        :return: returns trajectory.Trajectory instance
        """
        ret = super(DockTask, self).load_output(ftraf, fseq)
        ret.number_of_peptides = len(self.config['ligand'])
        return ret

    def calculate_rmsd(self, reference_pdb=None, save=True):
        logger.debug(module_name=__all__[0],msg="Scoring results")
=======
        logger.debug(module_name=_name,msg="Scoring results")
>>>>>>> 435c563c
        # Filtering the trajectory
        self.filtered_trajectory, self.filtered_ndx = Filter(self.trajectory, n_filtered).cabs_filter()
        # Clustering the trajectory
        self.medoids, self.clusters_dict, self.clusters = Clustering(
            self.filtered_trajectory,
            'chain ' + ','.join(
                self.initial_complex.ligand_chains,
            )
        ).cabs_clustering(number_of_medoids=number_of_medoids, number_of_iterations=number_of_iterations)
        logger.info(module_name=_name,msg="Scoring results successful")

<<<<<<< HEAD
        logger.debug(module_name=__all__[0], msg = "RMSD calculations starting...")
=======
    def calculate_rmsd(self, reference_pdb=None, save=True):
        logger.debug(module_name=_name, msg = "RMSD calculations starting...")
>>>>>>> 435c563c
        if save:
            odir = self.config['work_dir'] + '/output_data'
            try:
                mkdir(odir)
            except OSError:
                pass
        all_results = {}
        for pept_chain in self.initial_complex.ligand_chains:
            aln_path = None if not save else self.config[
                                                 'work_dir'] + '/output_data/target_alignment_%s.csv' % pept_chain
            self.rmslst[pept_chain] = self.trajectory.rmsd_to_reference(
                self.initial_complex.receptor_chains,
                ref_pdb=reference_pdb,
                pept_chain=pept_chain,
                align_mth=self.config['align'],
                alignment=self.config['reference_alignment'],
                path=aln_path,
                pept_align_kwargs={'fname': self.config['reference_alignment']},
                target_align_kwargs={'fname': self.config['reference_alignment']}
            )
            rmsds = [header.rmsd for header in self.medoids.headers]
            results = {}
            results['rmsds_all'] = [header.rmsd for header in self.trajectory.headers]
            results['rmsds_filtered'] = [header.rmsd for header in self.filtered_trajectory.headers]
            results['rmsds_medoids'] = rmsds
            results['lowest_all'] = sorted(results['rmsds_all'])[0]
            results['lowest_filtered'] = sorted(results['rmsds_filtered'])[0]
            results['lowest_medoids'] = sorted(results['rmsds_medoids'])[0]
            # Saving rmsd results
            if save:
                with open(odir + '/lowest_rmsds_%s.txt' % pept_chain, 'w') as outfile:
                    outfile.write(
                        'lowest_all; lowest_filtered; lowest_medoids\n {0};{1};{2}'.format(results['lowest_all'],
                                                                                           results['lowest_filtered'],
                                                                                           results['lowest_medoids'], )
                    )
                for type in ['all', 'filtered', 'medoids']:
                    with open(odir + '/{0}_rmsds_{1}.txt'.format(type, pept_chain), 'w') as outfile:
                        for rmsd in results['rmsds_' + type]:
                            outfile.write(str(rmsd) + ';\n')
            all_results[pept_chain] = results
        logger.info(module_name=_name, msg = "RMSD successfully saved")
        return all_results

    def score_results(self, n_filtered, number_of_medoids, number_of_iterations):
        # Filtering the trajectory
        self.filtered_trajectory, self.filtered_ndx = Filter(self.trajectory, n_filtered).cabs_filter()
        # Clustering the trajectory
        self.medoids, self.clusters_dict, self.clusters = Clustering(
            self.filtered_trajectory,
            'chain ' + ','.join(self.initial_complex.ligand_chains,
            )
        ).cabs_clustering(number_of_medoids=number_of_medoids, number_of_iterations=number_of_iterations)

    def draw_plots(self, plots_dir=None):
        logger.debug(module_name=_name, msg = "Drawing plots")
        # set the plots dir
        if plots_dir is None:
            pltdir = self.config['work_dir'] + '/plots'
            try:
                mkdir(pltdir)
            except OSError:
                pass
        else:
            pltdir = plots_dir
        logger.log_file(module_name=_name,msg="Saving plots to %s" % pltdir)

        graph_RMSF(self.trajectory, self.initial_complex.receptor_chains, pltdir + '/RMSF')

        # RMSD-based graphs
        if self.config['reference_pdb']:
            logger.log_file(module_name=_name, msg="Saving RMSD plots")
            for k, rmslst in self.rmslst.items():
                plot_E_RMSD([self.trajectory, self.filtered_trajectory],
                            [rmslst, rmslst[self.filtered_ndx,]],
                            ['all models', 'top 1000 models'],
                            pltdir + '/E_RMSD_%s' % k)
                plot_RMSD_N(rmslst.reshape(self.config['replicas'], -1),
                            pltdir + '/RMSD_frame_%s' % k)

        # Contact maps
        if self.config['contact_maps']:
            logger.log_file(module_name=_name, msg="Saving contact maps")
            self.mk_cmaps(self.trajectory, self.medoids, self.clusters_dict, self.filtered_ndx, 4.5, pltdir)
        logger.info(module_name=_name, msg="Plots successfully saved")

    def save_models(self, replicas=True, topn=True, clusters=True, medoids='AA'):
        output_folder = self.config['work_dir'] + '/output_pdbs'
        logger.log_file(module_name=_name, msg="Saving pdb files to " + str(output_folder))
        try:
            mkdir(output_folder)
        except OSError:
            logger.warning(module_name=_name, msg="Possibly overwriting previous pdb files")
            pass

        if replicas:
            logger.log_file(module_name=_name, msg='Saving replicas...')
            self.trajectory.to_pdb(mode='replicas', to_dir=output_folder)

        if topn:
            logger.log_file(module_name=_name, msg='Saving top 1000 models...')
            self.filtered_trajectory.to_pdb(mode='replicas', to_dir=output_folder, name='top1000')

        if clusters:
            logger.log_file(module_name=_name, msg='Saving clusters...')
            for i, cluster in enumerate(self.clusters):
                cluster.to_pdb(mode='replicas', to_dir=output_folder, name='cluster_{0}'.format(i))

        logger.log_file(module_name=_name, msg='Saving medoids (in '+ medoids + ' representation)')
        if medoids == 'CA':
            # Saving top 10 models in CA representation:
            self.medoids.to_pdb(mode='models', to_dir=output_folder, name='model')
        elif medoids == 'AA':
            pdb_medoids = self.medoids.to_pdb()
            if self.config['AA_rebuild']:
                progress = logger.ProgressBar(module_name="MODELLER",job_name="Modeller")
                from cabsDock.ca2all import ca2all
                for i, fname in enumerate(pdb_medoids):
                    ca2all(fname, output=output_folder + '/' + 'model_{0}.pdb'.format(i), iterations=1,
                        out_mdl= self.config['work_dir'] + '/output_data/modeller_output_{0}.txt'.format(i))
                    progress.update(ceil(100.0/len(pdb_medoids)))
                progress.done()
        logger.log_file(module_name=_name, msg = "Modeller output saved to "+self.config['work_dir'] + '/output_data/'   )
        logger.debug(module_name=_name, msg='Saving models successful')

    def mk_cmaps(self, ca_traj, meds, clusts, top1k_inds, thr, plots_dir):
        sc_traj_full, sc_traj_1k, sc_med, cmapdir = super(DockTask, self).mk_cmaps(ca_traj, meds, clusts, top1k_inds, thr, plots_dir)

        rchs = self.initial_complex.receptor_chains
        lchs = self.initial_complex.ligand_chains

        targ_cmf = ContactMapFactory(rchs, rchs, ca_traj.template)
        cmfs = {lig: ContactMapFactory(rchs, lig, ca_traj.template) for lig in lchs}
        cmap10ktarg = reduce(operator.add, targ_cmf.mk_cmap(sc_traj_full, thr))
        cmap10ktarg.zero_diagonal()
        cmap10ktarg.save_all(cmapdir + '/target_all', break_long_x=0, norm_n=True)

        for lig, cmf in cmfs.items():
            cmaps = cmf.mk_cmap(sc_traj_full, thr)
            for n, cmap in enumerate(cmaps):
                cmap.save_all(cmapdir + '/replica_%i_ch_%s' % (n + 1, lig))
            cmap10k = reduce(operator.add, cmaps)
            cmap10k.save_all(cmapdir + '/all_ch_%s' % lig)
            cmap10k.save_histo(plots_dir + '/all_contacts_histo_%s' % lig)
            cmap1k = cmf.mk_cmap(sc_traj_1k, thr)[0]
            cmap1k.save_all(cmapdir + '/top1000_ch_%s' % lig)
            cmaps_top = cmf.mk_cmap(sc_med, thr)
            for n, cmap in enumerate(cmaps_top):
                cmap.save_all(cmapdir + '/top_%i_ch_%s' % (n + 1, lig))
            for cn, clust in clusts.items():
                ccmap = cmf.mk_cmap(sc_traj_1k, thr, frames=clust)[0]
                ccmap.save_all(cmapdir + '/cluster_%i_ch_%s' % (cn, lig))

class FlexTask(CABSTask):
    """Class of CABSFlex jobs."""

    def __init__(   self,
                    structure,
                    replicas=1,
                    temperature=(1.4, 1.4),
                    receptor_restraints=('ss2', 3, 3.8, 8.0),
                    **kwargs):
        super(FlexTask, self).__init__(replicas,
                                        temperature=temperature,
                                        receptor_restraints=receptor_restraints,
                                        **kwargs)
        conf = {    'receptor': structure,
                    'reference_pdb': True}
        self.config.update(conf)

    def setup_job(self):
        # Preparing the initial complex
        self.initial_complex = ProteinComplex(self.config)

    def score_results(self, n_filtered, number_of_medoids, number_of_iterations):
        # Filtering the trajectory
        self.filtered_trajectory, self.filtered_ndx = Filter(self.trajectory, n_filtered).cabs_filter()
        # Clustering the trajectory
        clst = Clustering(self.filtered_trajectory, 'chain ' + ','.join(self.initial_complex.receptor_chains))
        self.medoids, self.clusters_dict, self.clusters = clst.cabs_clustering(number_of_medoids=number_of_medoids, number_of_iterations=number_of_iterations)
        self.rmslst = {self.initial_complex.receptor_chains: clst.distance_matrix[0]}

    def load_output(self, *args, **kwargs):
        ret = super(FlexTask, self).load_output(*args, **kwargs)
        ret.number_of_peptides = 0
        return ret

    def calculate_rmsd(self, reference_pdb=None, save=True):
        if not save:
            return
        odir = self.config['work_dir'] + '/output_data'
        try:
            mkdir(odir)
        except OSError:
            pass
        with open(odir + '/rmsds.csv', 'w') as f:
            f.write('RMSD\n')
            for i in self.rmslst.values()[0]:
                f.write("%.3f\n" % i)

    def mk_cmaps(self, ca_traj, meds, clusts, top1k_inds, thr, plots_dir):
        sc_traj_full, sc_traj_1k, sc_med, cmapdir = super(FlexTask, self).mk_cmaps(ca_traj, meds, clusts, top1k_inds, thr, plots_dir)

        rchs = self.initial_complex.receptor_chains

        cmf = ContactMapFactory(rchs, rchs, ca_traj.template)
        cmap10k = reduce(operator.add, cmf.mk_cmap(sc_traj_full, thr))

        cmaptop = reduce(operator.add, cmf.mk_cmap(sc_med, thr))
        cmap1k = reduce(operator.add, cmf.mk_cmap(sc_traj_1k, thr))

        for cmap, fname in zip((cmap10k, cmaptop, cmap1k), ('all', 'top10k', 'top1k')):
            cmap.zero_diagonal()
            cmap.save_all(cmapdir + '/' + fname, break_long_x=0, norm_n=True)<|MERGE_RESOLUTION|>--- conflicted
+++ resolved
@@ -21,13 +21,9 @@
 from math import ceil
 import logger
 
-<<<<<<< HEAD
+__all__ = ['Job']
+_name = 'JOB'
 from abc import ABCMeta, abstractmethod
-
-__all__ = ['Job']
-=======
-_name = 'JOB'
->>>>>>> 435c563c
 
 
 class CABSTask(object):
@@ -62,7 +58,7 @@
             clustering_medoids=10,
             clustering_iterations=100,
             benchmark=False,
-            aa_rebuild=True,
+            AA_rebuild=True,
             contact_maps=True,
             save_replicas=True,
             save_topn=True,
@@ -119,7 +115,7 @@
             'clustering_nmedoids': clustering_medoids,
             'clustering_niterations': clustering_iterations,  # number of clusters, iterations
             'benchmark': benchmark,
-            'AA_rebuild': aa_rebuild,
+            'AA_rebuild': AA_rebuild,
             'contact_maps': contact_maps,
             'save_replicas': save_replicas,
             'save_topn': save_topn,
@@ -161,7 +157,7 @@
                 logger.exit_program(
                     module_name=_name,
                     msg='Selected working directory: %s already exists'
-                        'and is not a directory. Quitting.' % self.work_dir,
+                        'and is not a directory. Quitting.' % work_dir,
                     traceback=False
                 )
         else:
@@ -185,7 +181,7 @@
         self.draw_plots()
         self.save_models(replicas=self.config['save_replicas'], topn=self.config['save_topn'],
                          clusters=self.config['save_clusters'], medoids=self.config['save_medoids'])
-        logger.info(module_name=__all__[0], msg='Simulation completed successfully')
+        logger.info(module_name=_name, msg='Simulation completed successfully')
 
     @abstractmethod
     def setup_job(self):
@@ -267,29 +263,6 @@
         receptor_restraints += add_restraints.update_id(self.initial_complex.new_ids)
         return receptor_restraints
 
-<<<<<<< HEAD
-=======
-    def cabsdock(self):
-        logger.setup_log_level(self.config['verbose'])
-        ftraf = self.config.get('file_TRAF')
-        fseq = self.config.get('file_SEQ')
-        self.setup_job()
-        withcabs = True if (ftraf is None or fseq is None) else False
-        if withcabs:
-            self.setup_cabs_run()
-            self.execute_cabs_run()
-        self.load_output(ftraf, fseq)
-        self.score_results(n_filtered=self.config['filtering'], number_of_medoids=self.config['clustering_nmedoids'],
-                           number_of_iterations=self.config['clustering_niterations'])
-        if self.config['reference_pdb']:
-            self.calculate_rmsd(reference_pdb=self.config['reference_pdb'])
-        self.save_config()
-        self.draw_plots()
-        self.save_models(replicas=self.config['save_replicas'], topn=self.config['save_topn'],
-                         clusters=self.config['save_clusters'], medoids=self.config['save_medoids'])
-        logger.info(module_name=_name, msg='Simulation completed successfully')
-
->>>>>>> 435c563c
     def save_config(self):
         if self.config['save_config_file']:
             with open(self.config['work_dir']+'/config.ini', 'w') as configfile:
@@ -345,7 +318,6 @@
 
     @abstractmethod
     def score_results(self, n_filtered, number_of_medoids, number_of_iterations):
-<<<<<<< HEAD
         pass
 
     def save_models(self, replicas=True, topn=True, clusters=True, medoids='AA'):
@@ -425,9 +397,6 @@
 
     def calculate_rmsd(self, reference_pdb=None, save=True):
         logger.debug(module_name=__all__[0],msg="Scoring results")
-=======
-        logger.debug(module_name=_name,msg="Scoring results")
->>>>>>> 435c563c
         # Filtering the trajectory
         self.filtered_trajectory, self.filtered_ndx = Filter(self.trajectory, n_filtered).cabs_filter()
         # Clustering the trajectory
@@ -439,12 +408,7 @@
         ).cabs_clustering(number_of_medoids=number_of_medoids, number_of_iterations=number_of_iterations)
         logger.info(module_name=_name,msg="Scoring results successful")
 
-<<<<<<< HEAD
         logger.debug(module_name=__all__[0], msg = "RMSD calculations starting...")
-=======
-    def calculate_rmsd(self, reference_pdb=None, save=True):
-        logger.debug(module_name=_name, msg = "RMSD calculations starting...")
->>>>>>> 435c563c
         if save:
             odir = self.config['work_dir'] + '/output_data'
             try:
