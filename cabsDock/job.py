"""
Module for running cabsDock jobs.
"""

import re
import operator
from os import getcwd, mkdir
from os.path import exists, isdir, join, abspath

from cabsDock.cluster import Clustering
from protein import ProteinComplex
from restraints import Restraints
from cabs import CabsRun
<<<<<<< HEAD
from utils import SCModeler
from utils import plot_E_rmsds
from utils import plot_rmsd_N
from utils import check_peptide_sequence
from utils import _chunk_lst
from utils import mk_histos_series
=======
from utils import ProgressBar
from cabsDock.utils import SCModeler
from cabsDock.utils import _chunk_lst
from cabsDock.plots import plot_E_RMSD
from cabsDock.plots import plot_RMSD_N
from cabsDock.plots import graph_RMSF
>>>>>>> c57f7b57
from trajectory import Trajectory
from cabsDock.cmap import ContactMapFactory
from filter import Filter

__all__ = ['Job']


class Config(dict):
    """
    Smart dictionary that can append items with 'ligand' key instead of overwriting them.
    TODO: universal list of associative options assigned to specific keywords: ligand, restraints etc.
    """

    def __init__(self, config):
        dict.__init__(self, config)

    def read_file(self, filename):
        """Config file parser"""
        patt = re.compile('(\w+)\s+=\s+([\w:.-]+)')
        patt_start = re.compile('start_(\w+)', re.IGNORECASE)
        patt_stop = re.compile('stop', re.IGNORECASE)
        patt_lig = re.compile('ligand\s+=\s+(.*)', re.IGNORECASE)
        with open(filename) as f:
            lines = iter([re.sub('\s+', ' ', line.partition('#')[0]) for line in f.readlines()])

        for line in lines:
            match = re.match(patt_start, line)
            if match:
                key = match.group(1).lower()
                self[key] = []
                try:
                    line = next(lines)
                    while not re.match(patt_stop, line):
                        self[key].append(line.strip())
                        line = next(lines)
                except StopIteration:
                    pass
            else:
                match = re.match(patt_lig, line)
                if match:
                    lig = tuple(w.strip() for w in match.group(1).split(','))
                    if 'ligand' not in self:
                        self['ligand'] = []
                    self['ligand'].append(lig)
                else:
                    match = re.match(patt, line)
                    if match:
                        key = match.group(1).lower()
                        if '.' in match.group(2):
                            try:
                                val = float(match.group(2))
                            except ValueError:
                                val = match.group(2)
                        else:
                            try:
                                val = int(match.group(2))
                            except ValueError:
                                if re.match('\A(yes|y|true|t)\Z', match.group(2), re.IGNORECASE):
                                    val = True
                                elif re.match('\A(no|n|false|f)\Z', match.group(2), re.IGNORECASE):
                                    val = False
                                else:
                                    val = match.group(2)
                        self[key] = val

    def add_config(self, config):
        """Parser for job parameters"""
        if 'ligand' in config:
            if 'ligand' not in self:
                self['ligand'] = []
            val = config['ligand']
            if type(val) in (list, tuple):
                self['ligand'].extend(val)
            elif type(val) is str:
                self['ligand'].append((val,))
            del config['ligand']
        self.update(config)
        return self

    def fix_ligands(self):
        """Function that makes sure each ligand entry in config['ligand'] list is a 3-element tuple"""
        if 'ligand' in self:
            for i, ligand in enumerate(self['ligand']):
                for j in range(len(ligand), 3):
                    self['ligand'][i] += ('random',)
        return self


class Job:
    """
    Class representing single cabsDock job.
    """

    def __repr__(self):
        return '\n'.join([k + ' : ' + str(v) for k, v in sorted(self.config.items())])

    def __init__(self, **kwargs):
        """
        Job can be initialized by:
        1. receptor=[receptor_input] The only required parameter, other taken from 'defaults'.
        2. By providing location of the config file as in 'config=[path_to_file]'.
        3. All parameters can be overwritten by specifying parameter=[value].
        """

        defaults = {
            'work_dir': getcwd(),
            'replicas': 10,
            'mc_cycles': 50,
            'mc_steps': 50,
            't_init': 2.0,
            't_final': 1.0,
            'replicas_dtemp': 0.5,
            'initial_separation': 20.0,
            'ligand_insertion_clash': 0.5,
            'ligand_insertion_attempts': 1000,
            'ca_restraints_strength': 1.0,
            'sg_restraints_strength': 1.0,
            'receptor_restraints': (4, 5.0, 15.0),  # sequence gap, min length, max length
            'dssp_command': 'mkdssp',
            'fortran_compiler': ('gfortran', '-O2'),  # build (command, flags)
            'filtering': 1000,  # number of models to filter
            'clustering_nmedoids': 10,
            'clustering_niterations': 100,  # number of clusters, iterations
            'benchmark': False,
            'AA_rebuild': True,
            'contact_maps': True,
            'reference_pdb': None,
            'align': 'trivial'
        }

        # Job attributes collected.
        self.initial_complex = None
        self.restraints = None
        self.cabsrun = None
        self.trajectory = None
        self.filtered_trajectory = None
        self.filtered_ndx = None
        self.medoids = None
        self.clusters_dict = None
        self.clusters = None
        self.rmslst = None
        self.results = None

        # Config processing:
        self.config = Config(defaults)

        # check if config should be read from a file
        if 'config' in kwargs:
            if exists(kwargs['config']):
                self.config.read_file(kwargs['config'])
            else:
                raise IOError('Config file: ' + kwargs['config'] + ' does not exist!')

        # update config with kwargs
        self.config.add_config(kwargs).fix_ligands()

        # Workdir processing:
        # making sure work_dir is abspath
        self.config['work_dir'] = abspath(self.config['work_dir'])

        # checks if work_dir exists, creates it otherwise
        work_dir = self.config['work_dir']
        if exists(work_dir):
            if not isdir(work_dir):
                raise Exception('File %s already exists and is not a directory' % work_dir)
                # ans = raw_input('You are about to overwrite results in %s\nContinue? y or n: ' % work_dir)
                # if ans != 'y':
                #     exit(code=1)
        else:
            mkdir(work_dir)

    def cabsdock(self, withcabs=True, ext_old_ids=None, ext_initial_complex=None, ftraf=None, fseq=None):
        if withcabs:
            self.setup()
            self.execute()
            initial_complex = self.initial_complex
            old_ids = initial_complex.receptor.old_ids
        else:
            initial_complex = ext_initial_complex
            old_ids = ext_old_ids
        self.load_output(old_ids, initial_complex, ftraf, fseq)
        self.score_results(n_filtered=self.config['filtering'], number_of_medoids=self.config['clustering_nmedoids'], number_of_iterations=self.config['clustering_niterations'])
        if self.config['reference_pdb']:
            self.calculate_rmsd(reference_pdb=self.config['reference_pdb'])
        self.draw_plots()
        self.save_models()

    def setup(self):
        print('CABS-docking job {0}'.format(self.config['receptor']))
        # Preparing the initial complex
        print(' Building complex...')
        self.initial_complex = ProteinComplex(self.config)
        print(' ... done.')

        # Generating the restraints
        restraints = \
            Restraints(self.initial_complex.receptor.generate_restraints(*self.config['receptor_restraints']))
        add_restraints = Restraints(self.config.get('ca_restraints'))
        add_restraints += Restraints(self.config.get('sg_restraints'), sg=True)
        add_restraints += Restraints(self.config.get('ca_restraints_file'))
        add_restraints += Restraints(self.config.get('ca_restraints_file'), sg=True)
        restraints += add_restraints.update_id(self.initial_complex.new_ids)

        # Initializing CabsRun instance
        self.cabsrun = CabsRun(self.initial_complex, restraints, self.config)
        return self.cabsrun

    def execute(self):
        print('CABS simulation starts.')
        self.cabsrun.run()
        print('CABS simuation is DONE.')

    def load_output(self, old_ids, initial_complex, ftraf=None, fseq=None):
        """
        Method for loading previously done simulation results. Stores the results to self.trajectory.
        :param number_of_peptides:
        :param old_ids:
        :param ftraf: path to TRAF file
        :param fseq: path to SEQ file
        :return: returns trajectory.Trajectory instance
        """
        print("load_output")
        if ftraf is not None and fseq is not None:
            self.trajectory = Trajectory.read_trajectory(ftraf, fseq)
        else:
            self.trajectory = self.cabsrun.get_trajectory()
        self.trajectory.number_of_peptides = len(self.config['ligand'])
        self.trajectory.template.update_ids(old_ids, pedantic=False)
        self.trajectory.align_to(initial_complex.receptor)
        return self.trajectory

    def score_results(self, n_filtered, number_of_medoids, number_of_iterations):
        print("score_results")
        # Filtering the trajectory
        self.filtered_trajectory, self.filtered_ndx = Filter(self.trajectory, n_filtered).cabs_filter()
        # Clustering the trajectory
        self.medoids, self.clusters_dict, self.clusters = Clustering(
            self.filtered_trajectory,
            'chain ' + ','.join(
                self.initial_complex.ligand_chains,
            )
<<<<<<< HEAD
        ).cabs_clustering(number_of_medoids=number_of_medoids, number_of_iterations=number_of_iterations)

    def calculate_rmsd(self, reference_pdb=None, save=True):
        print('calculate_rmsd')
        self.rmslst = self.trajectory.rmsd_to_reference(
            ref_pdb=reference_pdb,
            pept_chain=self.initial_complex.ligand_chains,
            align_mth=self.config['align']
        )
        rmsds = [header.rmsd for header in self.medoids.headers]
        self.results = {}
        self.results['rmsds_all'] = [header.rmsd for header in self.trajectory.headers]
        self.results['rmsds_filtered'] = [header.rmsd for header in self.filtered_trajectory.headers]
        self.results['rmsds_medoids'] = rmsds
        self.results['lowest_all'] = sorted(self.results['rmsds_all'])[0]
        self.results['lowest_filtered'] = sorted(self.results['rmsds_filtered'])[0]
        self.results['lowest_medoids'] = sorted(self.results['rmsds_medoids'])[0]
        # Saving rmsd results
        if save:
            odir = self.config['work_dir'] + '/output_data'
            try:
                mkdir(odir)
            except OSError:
                pass
            with open(odir+'/rmsds.txt', 'w') as outfile:
                outfile.write(
                    'lowest_all; lowest_filtered; lowest_medoids\n {0};{1};{2}'.format(self.results['lowest_all'],
                                                                                       self.results['lowest_filtered'],
                                                                                       self.results['lowest_medoids'], )
                )
        return self.results

    def draw_plots(self, plots_dir=None):
        print('draw_plots')
        # set the plots dir
        if plots_dir is None:
            pltdir = self.config['work_dir'] + '/plots'
            try:
                mkdir(pltdir)
            except OSError:
                pass
        else:
            pltdir = plots_dir

        # RMSF graph
        rmsf_vals = _chunk_lst(self.trajectory.rmsf(self.initial_complex.receptor_chains), 15, 0)
        lbls = _chunk_lst([i.chid + str(i.resnum) + i.icode for i in self.trajectory.template.atoms if
                           i.chid in self.initial_complex.receptor_chains], 15, "")
        mk_histos_series(rmsf_vals, lbls, pltdir + '/RMSF_target')

        # RMSD-based graphs
        if self.config['reference_pdb']:
            plot_E_rmsds([self.trajectory, self.filtered_trajectory],
                         [self.rmslst, self.rmslst[self.filtered_ndx,]],
                         ['total', 'interaction'],
                         pltdir + '/Ermsd')
            plot_rmsd_N(self.rmslst.reshape(self.config['replicas'], -1),
                        pltdir + '/RMSDn')
=======
            rmslst = trajectory.rmsd_to_native(native_pdb=self.config['native_pdb'],
                                      native_receptor_chain=self.config['native_receptor_chain'],
                                      native_peptide_chain=self.config['native_peptide_chain'],
                                      model_peptide_chain=self.initial_complex.ligand_chains[0])
        elif self.config['reference_pdb']:
            rmslst = trajectory.rmsd_to_reference(
                                        ref_pdb=self.config['reference_pdb'],
                                        pept_chain=self.initial_complex.ligand_chains[0],
                                        align_mth=self.config['align']
                                        )
        trajectory.align_to(self.initial_complex.receptor)
        #energy fix
        trajectory.number_of_peptides = len(self.initial_complex.ligand_chains)
        tra, flt_inds = Filter(trajectory, N=1000).cabs_filter()
        tra.number_of_peptides = len(self.initial_complex.ligand_chains)

        pltdir = self.config['work_dir'] + '/plots'
        try: mkdir(pltdir)
        except OSError: pass

        graph_RMSF(trajectory, self.initial_complex.receptor_chains, pltdir + '/RMSF')

        if self.config['native_pdb'] or self.config['reference_pdb']:
            plot_E_RMSD(   [trajectory, tra],
                            [rmslst, rmslst[flt_inds,]],
                            pltdir + '/Ermsd')
            plot_RMSD_N(    rmslst.reshape(self.config['replicas'], -1),
                            pltdir + '/RMSDn')

        medoids, clusters_dict, clusters = Clustering(tra, 'chain ' + ','.join(self.initial_complex.ligand_chains)).cabs_clustering()
>>>>>>> c57f7b57

        # Contact maps
        if self.config['contact_maps']:
            self.mk_cmaps(self.trajectory, self.medoids, self.clusters_dict, self.filtered_ndx, 4.5, pltdir)

    def save_models(self, replicas=True, topn=True, clusters=True, medoids='AA'):
        #output folder
        output_folder = self.config['work_dir'] + '/output_pdbs'
        try:
            mkdir(output_folder)
        except OSError:
            pass
        print('save_models')
        # Saving the trajectory to PDBs:
        if replicas:
            self.trajectory.to_pdb(mode='replicas', to_dir=output_folder)
        # Saving top1000 models to PDB:
        if topn:
            self.filtered_trajectory.to_pdb(mode='replicas', to_dir=output_folder, name='top1000')
        # Saving clusters in CA representation
        if clusters:
            for i, cluster in enumerate(self.clusters):
                cluster.to_pdb(mode='replicas', to_dir=output_folder, name='cluster_{0}'.format(i))
        # Saving top10 models:
        if medoids == 'CA':
            # Saving top 10 models in CA representation:
            self.medoids.to_pdb(mode='models', to_dir=output_folder, name='model')
        elif medoids == 'AA':
            # Saving top 10 models in AA representation:
            pdb_medoids = self.medoids.to_pdb()
            from cabsDock.ca2all import ca2all
            for i, fname in enumerate(pdb_medoids):
                ca2all(fname, output=output_folder + '/' + 'model_{0}.pdb'.format(i), iterations=1,
                       verbose=False)

    def mk_cmaps(self, ca_traj, meds, clusts, top1k_inds, thr, plots_dir):
        scmodeler = SCModeler(ca_traj.template)
        sc_traj_full = scmodeler.calculate_sc_traj(ca_traj.coordinates)
        sc_traj_1k = sc_traj_full.reshape(1, -1, len(ca_traj.template), 3)[:, top1k_inds, :, :]
        sc_med = scmodeler.calculate_sc_traj(meds.coordinates)
        shp = sc_med.shape
        sc_med = sc_med.reshape((shp[1], shp[0]) + shp[2:])

        cmapdir = self.config['work_dir'] + '/contact_maps'
        try:
            mkdir(cmapdir)
        except OSError:
            pass
        rchs = self.initial_complex.receptor_chains
        lchs = self.initial_complex.ligand_chains

        targ_cmf = ContactMapFactory(rchs, rchs, ca_traj.template)
        cmfs = {lig: ContactMapFactory(rchs, lig, ca_traj.template) for lig in lchs}
        cmap10ktarg = reduce(operator.add, targ_cmf.mk_cmap(sc_traj_full, thr))
        cmap10ktarg.zero_diagonal()
        cmap10ktarg.save_all(cmapdir + '/target_all')

        for lig, cmf in cmfs.items():
            cmaps = cmf.mk_cmap(sc_traj_full, thr)
            for n, cmap in enumerate(cmaps):
                cmap.save_all(cmapdir + '/replica_%i_ch_%s' % (n + 1, lig))
            cmap10k = reduce(operator.add, cmaps)
            cmap10k.save_all(cmapdir + '/all_ch_%s' % lig)
            cmap10k.save_histo(plots_dir + '/all_contacts_histo_%s' % lig)
            cmap1k = cmf.mk_cmap(sc_traj_1k, thr)[0]
            cmap1k.save_all(cmapdir + '/top1000_ch_%s' % lig)
            cmaps_top = cmf.mk_cmap(sc_med, thr)
            for n, cmap in enumerate(cmaps_top):
                cmap.save_all(cmapdir + '/top_%i_ch_%s' % (n + 1, lig))
            for cn, clust in clusts.items():
                ccmap = cmf.mk_cmap(sc_traj_1k, thr, frames=clust)[0]
                ccmap.save_all(cmapdir + '/cluster_%i_ch_%s' % (cn, lig))<|MERGE_RESOLUTION|>--- conflicted
+++ resolved
@@ -11,21 +11,13 @@
 from protein import ProteinComplex
 from restraints import Restraints
 from cabs import CabsRun
-<<<<<<< HEAD
-from utils import SCModeler
-from utils import plot_E_rmsds
-from utils import plot_rmsd_N
-from utils import check_peptide_sequence
-from utils import _chunk_lst
-from utils import mk_histos_series
-=======
 from utils import ProgressBar
 from cabsDock.utils import SCModeler
 from cabsDock.utils import _chunk_lst
 from cabsDock.plots import plot_E_RMSD
 from cabsDock.plots import plot_RMSD_N
 from cabsDock.plots import graph_RMSF
->>>>>>> c57f7b57
+from utils import check_peptide_sequence
 from trajectory import Trajectory
 from cabsDock.cmap import ContactMapFactory
 from filter import Filter
@@ -38,7 +30,6 @@
     Smart dictionary that can append items with 'ligand' key instead of overwriting them.
     TODO: universal list of associative options assigned to specific keywords: ligand, restraints etc.
     """
-
     def __init__(self, config):
         dict.__init__(self, config)
 
@@ -191,9 +182,6 @@
         if exists(work_dir):
             if not isdir(work_dir):
                 raise Exception('File %s already exists and is not a directory' % work_dir)
-                # ans = raw_input('You are about to overwrite results in %s\nContinue? y or n: ' % work_dir)
-                # if ans != 'y':
-                #     exit(code=1)
         else:
             mkdir(work_dir)
 
@@ -267,7 +255,6 @@
             'chain ' + ','.join(
                 self.initial_complex.ligand_chains,
             )
-<<<<<<< HEAD
         ).cabs_clustering(number_of_medoids=number_of_medoids, number_of_iterations=number_of_iterations)
 
     def calculate_rmsd(self, reference_pdb=None, save=True):
@@ -312,52 +299,15 @@
         else:
             pltdir = plots_dir
 
-        # RMSF graph
-        rmsf_vals = _chunk_lst(self.trajectory.rmsf(self.initial_complex.receptor_chains), 15, 0)
-        lbls = _chunk_lst([i.chid + str(i.resnum) + i.icode for i in self.trajectory.template.atoms if
-                           i.chid in self.initial_complex.receptor_chains], 15, "")
-        mk_histos_series(rmsf_vals, lbls, pltdir + '/RMSF_target')
+        graph_RMSF(trajectory, self.initial_complex.receptor_chains, pltdir + '/RMSF')
 
         # RMSD-based graphs
         if self.config['reference_pdb']:
             plot_E_rmsds([self.trajectory, self.filtered_trajectory],
                          [self.rmslst, self.rmslst[self.filtered_ndx,]],
-                         ['total', 'interaction'],
                          pltdir + '/Ermsd')
             plot_rmsd_N(self.rmslst.reshape(self.config['replicas'], -1),
                         pltdir + '/RMSDn')
-=======
-            rmslst = trajectory.rmsd_to_native(native_pdb=self.config['native_pdb'],
-                                      native_receptor_chain=self.config['native_receptor_chain'],
-                                      native_peptide_chain=self.config['native_peptide_chain'],
-                                      model_peptide_chain=self.initial_complex.ligand_chains[0])
-        elif self.config['reference_pdb']:
-            rmslst = trajectory.rmsd_to_reference(
-                                        ref_pdb=self.config['reference_pdb'],
-                                        pept_chain=self.initial_complex.ligand_chains[0],
-                                        align_mth=self.config['align']
-                                        )
-        trajectory.align_to(self.initial_complex.receptor)
-        #energy fix
-        trajectory.number_of_peptides = len(self.initial_complex.ligand_chains)
-        tra, flt_inds = Filter(trajectory, N=1000).cabs_filter()
-        tra.number_of_peptides = len(self.initial_complex.ligand_chains)
-
-        pltdir = self.config['work_dir'] + '/plots'
-        try: mkdir(pltdir)
-        except OSError: pass
-
-        graph_RMSF(trajectory, self.initial_complex.receptor_chains, pltdir + '/RMSF')
-
-        if self.config['native_pdb'] or self.config['reference_pdb']:
-            plot_E_RMSD(   [trajectory, tra],
-                            [rmslst, rmslst[flt_inds,]],
-                            pltdir + '/Ermsd')
-            plot_RMSD_N(    rmslst.reshape(self.config['replicas'], -1),
-                            pltdir + '/RMSDn')
-
-        medoids, clusters_dict, clusters = Clustering(tra, 'chain ' + ','.join(self.initial_complex.ligand_chains)).cabs_clustering()
->>>>>>> c57f7b57
 
         # Contact maps
         if self.config['contact_maps']:
