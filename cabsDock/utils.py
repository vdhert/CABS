from string import ascii_uppercase
import numpy as np
import re
from sys import stderr
from time import time, strftime, gmtime, sleep
from pkg_resources import resource_filename
import warnings

# Dictionary for conversion of secondary structure from DSSP to CABS
CABS_SS = {'C': 1, 'H': 2, 'T': 3, 'E': 4, 'c': 1, 'h': 2, 't': 3, 'e': 4}

#sidechains relative coords
SIDECNT = { 'CYS': (-0.139, -1.265, 1.619, 0.019, -0.813, 1.897),
            'GLN': (-0.095, -1.674, 2.612, 0.047, -0.886, 2.991),
            'ILE': (0.094, -1.416, 1.836, -0.105, -0.659, 2.219),
            'SER': (0.121, -1.476, 1.186, 0.223, -1.042, 1.571),
            'VAL': (0.264, -1.194, 1.531, 0.077, -0.631, 1.854),
            'MET': (-0.04, -1.446, 2.587, 0.072, -0.81, 2.883),
            'PRO': (-0.751, -1.643, 0.467, -1.016, -1.228, 0.977),
            'LYS': (0.032, -1.835, 2.989, 0.002, -0.882, 3.405),
            'THR': (0.075, -1.341, 1.398, 0.051, -0.909, 1.712),
            'PHE': (0.151, -1.256, 3.161, -0.448, -0.791, 3.286),
            'ALA': (0.253, -1.133, 0.985, 0.119, -0.763, 1.312),
            'HIS': (-0.301, -1.405, 2.801, -0.207, -0.879, 3.019),
            'GLY': (0.0, -0.111, -0.111, 0.0, -0.111, -0.111),
            'ASP': (-0.287, -1.451, 1.989, 0.396, -0.798, 2.313),
            'GLU': (-0.028, -1.774, 2.546, 0.096, -0.923, 3.016),
            'LEU': (-0.069, -1.247, 2.292, 0.002, -0.462, 2.579),
            'ARG': (-0.057, -2.522, 3.639, -0.057, -1.21, 3.986),
            'TRP': (0.558, -1.694, 3.433, -0.06, -0.574, 3.834),
            'ASN': (-0.402, -1.237, 2.111, 0.132, -0.863, 2.328),
            'TYR': (0.308, -1.387, 3.492, -0.618, -0.799, 3.634)}

# Library of 1000 random peptides with up to 50 amino acids each
RANDOM_LIGAND_LIBRARY = np.reshape(
    np.fromfile(resource_filename('cabsDock', 'data/data2.dat'), sep=' '), (1000, 50, 3)
)

# Dictionary for amino acid name conversion
# AA_NAMES = {
#     'A': 'ALA', 'B': 'ASX', 'C': 'CYS', 'D': 'ASP', 'E': 'GLU',
#     'F': 'PHE', 'G': 'GLY', 'H': 'HIS', 'I': 'ILE', 'J': 'XLE',
#     'K': 'LYS', 'L': 'LEU', 'M': 'MET', 'N': 'ASN', 'O': 'HOH',
#     'P': 'PRO', 'Q': 'GLN', 'R': 'ARG', 'S': 'SER', 'T': 'THR',
#     'U': 'UNK', 'V': 'VAL', 'W': 'TRP', 'X': 'XAA', 'Y': 'TYR',
#     'Z': 'GLX'
# }

AA_NAMES = {
    'A': 'ALA', 'C': 'CYS', 'D': 'ASP', 'E': 'GLU',
    'F': 'PHE', 'G': 'GLY', 'H': 'HIS', 'I': 'ILE',
    'K': 'LYS', 'L': 'LEU', 'M': 'MET', 'N': 'ASN',
    'P': 'PRO', 'Q': 'GLN', 'R': 'ARG', 'S': 'SER',
    'T': 'THR', 'V': 'VAL', 'W': 'TRP', 'Y': 'TYR'
}

modified_residue_substitute = {
    '0CS': 'ALA',  ##  0CS ALA  3-[(S)-HYDROPEROXYSULFINYL]-L-ALANINE
    '1AB': 'PRO',  ##  1AB PRO  1,4-DIDEOXY-1,4-IMINO-D-ARABINITOL
    '1LU': 'LEU',  ##  1LU LEU  4-METHYL-PENTANOIC ACID-2-OXYL GROUP
    '1PA': 'PHE',  ##  1PA PHE  PHENYLMETHYLACETIC ACID ALANINE
    '1TQ': 'TRP',  ##  1TQ TRP  6-(FORMYLAMINO)-7-HYDROXY-L-TRYPTOPHAN
    '1TY': 'TYR',  ##  1TY TYR
    '23F': 'PHE',  ##  23F PHE  (2Z)-2-AMINO-3-PHENYLACRYLIC ACID
    '23S': 'TRP',  ##  23S TRP  MODIFIED TRYPTOPHAN
    '2BU': 'ALA',  ##  2BU ADE
    '2ML': 'LEU',  ##  2ML LEU  2-METHYLLEUCINE
    '2MR': 'ARG',  ##  2MR ARG  N3, N4-DIMETHYLARGININE
    '2MT': 'PRO',  ##  2MT PRO
    '2OP': 'ALA',  ##  2OP (2S  2-HYDROXYPROPANAL
    '2TY': 'TYR',  ##  2TY TYR
    '32S': 'TRP',  ##  32S TRP  MODIFIED TRYPTOPHAN
    '32T': 'TRP',  ##  32T TRP  MODIFIED TRYPTOPHAN
    '3AH': 'HIS',  ##  3AH HIS
    '3MD': 'ASP',  ##  3MD ASP  2S,3S-3-METHYLASPARTIC ACID
    '3TY': 'TYR',  ##  3TY TYR  MODIFIED TYROSINE
    '4DP': 'TRP',  ##  4DP TRP
    '4F3': 'ALA',  ##  4F3 ALA  CYCLIZED
    '4FB': 'PRO',  ##  4FB PRO  (4S)-4-FLUORO-L-PROLINE
    '4FW': 'TRP',  ##  4FW TRP  4-FLUOROTRYPTOPHANE
    '4HT': 'TRP',  ##  4HT TRP  4-HYDROXYTRYPTOPHAN
    '4IN': 'TRP',  ##  4IN TRP  4-AMINO-L-TRYPTOPHAN
    '4PH': 'PHE',  ##  4PH PHE  4-METHYL-L-PHENYLALANINE
    '5CS': 'CYS',  ##  5CS CYS
    '6CL': 'LYS',  ##  6CL LYS  6-CARBOXYLYSINE
    '6CW': 'TRP',  ##  6CW TRP  6-CHLORO-L-TRYPTOPHAN
    'A0A': 'ASP',  ##  A0A ASP  ASPARTYL-FORMYL MIXED ANHYDRIDE
    'AA4': 'ALA',  ##  AA4 ALA  2-AMINO-5-HYDROXYPENTANOIC ACID
    'AAR': 'ARG',  ##  AAR ARG  ARGININEAMIDE
    'AB7': 'GLU',  ##  AB7 GLU  ALPHA-AMINOBUTYRIC ACID
    'ABA': 'ALA',  ##  ABA ALA  ALPHA-AMINOBUTYRIC ACID
    'ACB': 'ASP',  ##  ACB ASP  3-METHYL-ASPARTIC ACID
    'ACL': 'ARG',  ##  ACL ARG  DEOXY-CHLOROMETHYL-ARGININE
    'ACY': 'GLY',  ##  ACY GLY  POST-TRANSLATIONAL MODIFICATION
    'AEI': 'THR',  ##  AEI THR  ACYLATED THR
    'AFA': 'ASN',  ##  AFA ASN  N-[7-METHYL-OCT-2,4-DIENOYL]ASPARAGINE
    'AGM': 'ARG',  ##  AGM ARG  4-METHYL-ARGININE
    'AGT': 'CYS',  ##  AGT CYS  AGMATINE-CYSTEINE ADDUCT
    'AHB': 'ASN',  ##  AHB ASN  BETA-HYDROXYASPARAGINE
    'AHO': 'ALA',  ##  AHO ALA  N-ACETYL-N-HYDROXY-L-ORNITHINE
    'AHP': 'ALA',  ##  AHP ALA  2-AMINO-HEPTANOIC ACID
    'AIB': 'ALA',  ##  AIB ALA  ALPHA-AMINOISOBUTYRIC ACID
    'AKL': 'ASP',  ##  AKL ASP  3-AMINO-5-CHLORO-4-OXOPENTANOIC ACID
    'ALA': 'ALA',  ##  ALA ALA
    'ALC': 'ALA',  ##  ALC ALA  2-AMINO-3-CYCLOHEXYL-PROPIONIC ACID
    'ALG': 'ARG',  ##  ALG ARG  GUANIDINOBUTYRYL GROUP
    'ALM': 'ALA',  ##  ALM ALA  1-METHYL-ALANINAL
    'ALN': 'ALA',  ##  ALN ALA  NAPHTHALEN-2-YL-3-ALANINE
    'ALO': 'THR',  ##  ALO THR  ALLO-THREONINE
    'ALS': 'ALA',  ##  ALS ALA  2-AMINO-3-OXO-4-SULFO-BUTYRIC ACID
    'ALT': 'ALA',  ##  ALT ALA  THIOALANINE
    'ALY': 'LYS',  ##  ALY LYS  N(6)-ACETYLLYSINE
    'AME': 'MET',  ##  AME MET  ACETYLATED METHIONINE
    'AP7': 'ALA',  ##  AP7 ADE
    'APH': 'ALA',  ##  APH ALA  P-AMIDINOPHENYL-3-ALANINE
    'API': 'LYS',  ##  API LYS  2,6-DIAMINOPIMELIC ACID
    'APK': 'LYS',  ##  APK LYS
    'AR2': 'ARG',  ##  AR2 ARG  ARGINYL-BENZOTHIAZOLE-6-CARBOXYLIC ACID
    'AR4': 'GLU',  ##  AR4 GLU
    'ARG': 'ARG',  ##  ARG ARG
    'ARM': 'ARG',  ##  ARM ARG  DEOXY-METHYL-ARGININE
    'ARO': 'ARG',  ##  ARO ARG  C-GAMMA-HYDROXY ARGININE
    'ASA': 'ASP',  ##  ASA ASP  ASPARTIC ALDEHYDE
    'ASB': 'ASP',  ##  ASB ASP  ASPARTIC ACID-4-CARBOXYETHYL ESTER
    'ASI': 'ASP',  ##  ASI ASP  L-ISO-ASPARTATE
    'ASK': 'ASP',  ##  ASK ASP  DEHYDROXYMETHYLASPARTIC ACID
    'ASL': 'ASP',  ##  ASL ASP  ASPARTIC ACID-4-CARBOXYETHYL ESTER
    'ASN': 'ASN',  ##  ASN ASN
    'ASP': 'ASP',  ##  ASP ASP
    'AYA': 'ALA',  ##  AYA ALA  N-ACETYLALANINE
    'AYG': 'ALA',  ##  AYG ALA
    'AZK': 'LYS',  ##  AZK LYS  (2S)-2-AMINO-6-TRIAZANYLHEXAN-1-OL
    'B2A': 'ALA',  ##  B2A ALA  ALANINE BORONIC ACID
    'B2F': 'PHE',  ##  B2F PHE  PHENYLALANINE BORONIC ACID
    'B2I': 'ILE',  ##  B2I ILE  ISOLEUCINE BORONIC ACID
    'B2V': 'VAL',  ##  B2V VAL  VALINE BORONIC ACID
    'B3A': 'ALA',  ##  B3A ALA  (3S)-3-AMINOBUTANOIC ACID
    'B3D': 'ASP',  ##  B3D ASP  3-AMINOPENTANEDIOIC ACID
    'B3E': 'GLU',  ##  B3E GLU  (3S)-3-AMINOHEXANEDIOIC ACID
    'B3K': 'LYS',  ##  B3K LYS  (3S)-3,7-DIAMINOHEPTANOIC ACID
    'B3S': 'SER',  ##  B3S SER  (3R)-3-AMINO-4-HYDROXYBUTANOIC ACID
    'B3X': 'ASN',  ##  B3X ASN  (3S)-3,5-DIAMINO-5-OXOPENTANOIC ACID
    'B3Y': 'TYR',  ##  B3Y TYR
    'BAL': 'ALA',  ##  BAL ALA  BETA-ALANINE
    'BBC': 'CYS',  ##  BBC CYS
    'BCS': 'CYS',  ##  BCS CYS  BENZYLCYSTEINE
    'BCX': 'CYS',  ##  BCX CYS  BETA-3-CYSTEINE
    'BFD': 'ASP',  ##  BFD ASP  ASPARTATE BERYLLIUM FLUORIDE
    'BG1': 'SER',  ##  BG1 SER
    'BHD': 'ASP',  ##  BHD ASP  BETA-HYDROXYASPARTIC ACID
    'BIF': 'PHE',  ##  BIF PHE
    'BLE': 'LEU',  ##  BLE LEU  LEUCINE BORONIC ACID
    'BLY': 'LYS',  ##  BLY LYS  LYSINE BORONIC ACID
    'BMT': 'THR',  ##  BMT THR
    'BNN': 'ALA',  ##  BNN ALA  ACETYL-P-AMIDINOPHENYLALANINE
    'BOR': 'ARG',  ##  BOR ARG
    'BPE': 'CYS',  ##  BPE CYS
    'BTR': 'TRP',  ##  BTR TRP  6-BROMO-TRYPTOPHAN
    'BUC': 'CYS',  ##  BUC CYS  S,S-BUTYLTHIOCYSTEINE
    'BUG': 'LEU',  ##  BUG LEU  TERT-LEUCYL AMINE
    'C12': 'ALA',  ##  C12 ALA
    'C1X': 'LYS',  ##  C1X LYS  MODIFIED LYSINE
    'C3Y': 'CYS',  ##  C3Y CYS  MODIFIED CYSTEINE
    'C5C': 'CYS',  ##  C5C CYS  S-CYCLOPENTYL THIOCYSTEINE
    'C6C': 'CYS',  ##  C6C CYS  S-CYCLOHEXYL THIOCYSTEINE
    'C99': 'ALA',  ##  C99 ALA
    'CAB': 'ALA',  ##  CAB ALA  4-CARBOXY-4-AMINOBUTANAL
    'CAF': 'CYS',  ##  CAF CYS  S-DIMETHYLARSINOYL-CYSTEINE
    'CAS': 'CYS',  ##  CAS CYS  S-(DIMETHYLARSENIC)CYSTEINE
    'CCS': 'CYS',  ##  CCS CYS  CARBOXYMETHYLATED CYSTEINE
    'CGU': 'GLU',  ##  CGU GLU  CARBOXYLATION OF THE CG ATOM
    'CH6': 'ALA',  ##  CH6 ALA
    'CH7': 'ALA',  ##  CH7 ALA
    'CHG': 'GLY',  ##  CHG GLY  CYCLOHEXYL GLYCINE
    'CHP': 'GLY',  ##  CHP GLY  3-CHLORO-4-HYDROXYPHENYLGLYCINE
    'CHS': 'PHE',  ##  CHS PHE  4-AMINO-5-CYCLOHEXYL-3-HYDROXY-PENTANOIC AC
    'CIR': 'ARG',  ##  CIR ARG  CITRULLINE
    'CLB': 'ALA',  ##  CLB ALA
    'CLD': 'ALA',  ##  CLD ALA
    'CLE': 'LEU',  ##  CLE LEU  LEUCINE AMIDE
    'CLG': 'LYS',  ##  CLG LYS
    'CLH': 'LYS',  ##  CLH LYS
    'CLV': 'ALA',  ##  CLV ALA
    'CME': 'CYS',  ##  CME CYS  MODIFIED CYSTEINE
    'CML': 'CYS',  ##  CML CYS
    'CMT': 'CYS',  ##  CMT CYS  O-METHYLCYSTEINE
    'CQR': 'ALA',  ##  CQR ALA
    'CR2': 'ALA',  ##  CR2 ALA  POST-TRANSLATIONAL MODIFICATION
    'CR5': 'ALA',  ##  CR5 ALA
    'CR7': 'ALA',  ##  CR7 ALA
    'CR8': 'ALA',  ##  CR8 ALA
    'CRK': 'ALA',  ##  CRK ALA
    'CRO': 'THR',  ##  CRO THR  CYCLIZED
    'CRQ': 'TYR',  ##  CRQ TYR
    'CRW': 'ALA',  ##  CRW ALA
    'CRX': 'ALA',  ##  CRX ALA
    'CS1': 'CYS',  ##  CS1 CYS  S-(2-ANILINYL-SULFANYL)-CYSTEINE
    'CS3': 'CYS',  ##  CS3 CYS
    'CS4': 'CYS',  ##  CS4 CYS
    'CSA': 'CYS',  ##  CSA CYS  S-ACETONYLCYSTEIN
    'CSB': 'CYS',  ##  CSB CYS  CYS BOUND TO LEAD ION
    'CSD': 'CYS',  ##  CSD CYS  3-SULFINOALANINE
    'CSE': 'CYS',  ##  CSE CYS  SELENOCYSTEINE
    'CSI': 'ALA',  ##  CSI ALA
    'CSO': 'CYS',  ##  CSO CYS  INE S-HYDROXYCYSTEINE
    'CSR': 'CYS',  ##  CSR CYS  S-ARSONOCYSTEINE
    'CSS': 'CYS',  ##  CSS CYS  1,3-THIAZOLE-4-CARBOXYLIC ACID
    'CSU': 'CYS',  ##  CSU CYS  CYSTEINE-S-SULFONIC ACID
    'CSW': 'CYS',  ##  CSW CYS  CYSTEINE-S-DIOXIDE
    'CSX': 'CYS',  ##  CSX CYS  OXOCYSTEINE
    'CSY': 'ALA',  ##  CSY ALA  MODIFIED TYROSINE COMPLEX
    'CSZ': 'CYS',  ##  CSZ CYS  S-SELANYL CYSTEINE
    'CTH': 'THR',  ##  CTH THR  4-CHLOROTHREONINE
    'CWR': 'ALA',  ##  CWR ALA
    'CXM': 'MET',  ##  CXM MET  N-CARBOXYMETHIONINE
    'CY0': 'CYS',  ##  CY0 CYS  MODIFIED CYSTEINE
    'CY1': 'CYS',  ##  CY1 CYS  ACETAMIDOMETHYLCYSTEINE
    'CY3': 'CYS',  ##  CY3 CYS  2-AMINO-3-MERCAPTO-PROPIONAMIDE
    'CY4': 'CYS',  ##  CY4 CYS  S-BUTYRYL-CYSTEIN
    'CY7': 'CYS',  ##  CY7 CYS  MODIFIED CYSTEINE
    'CYD': 'CYS',  ##  CYD CYS
    'CYF': 'CYS',  ##  CYF CYS  FLUORESCEIN LABELLED CYS380 (P14)
    'CYG': 'CYS',  ##  CYG CYS
    'CYJ': 'LYS',  ##  CYJ LYS  MODIFIED LYSINE
    'CYQ': 'CYS',  ##  CYQ CYS
    'CYR': 'CYS',  ##  CYR CYS
    'CYS': 'CYS',  ##  CYS CYS
    'CZ2': 'CYS',  ##  CZ2 CYS  S-(DIHYDROXYARSINO)CYSTEINE
    'CZZ': 'CYS',  ##  CZZ CYS  THIARSAHYDROXY-CYSTEINE
    'DA2': 'ARG',  ##  DA2 ARG  MODIFIED ARGININE
    'DAB': 'ALA',  ##  DAB ALA  2,4-DIAMINOBUTYRIC ACID
    'DAH': 'PHE',  ##  DAH PHE  3,4-DIHYDROXYDAHNYLALANINE
    'DAL': 'ALA',  ##  DAL ALA  D-ALANINE
    'DAM': 'ALA',  ##  DAM ALA  N-METHYL-ALPHA-BETA-DEHYDROALANINE
    'DAR': 'ARG',  ##  DAR ARG  D-ARGININE
    'DAS': 'ASP',  ##  DAS ASP  D-ASPARTIC ACID
    'DBU': 'ALA',  ##  DBU ALA  (2E)-2-AMINOBUT-2-ENOIC ACID
    'DBY': 'TYR',  ##  DBY TYR  3,5 DIBROMOTYROSINE
    'DBZ': 'ALA',  ##  DBZ ALA  3-(BENZOYLAMINO)-L-ALANINE
    'DCL': 'LEU',  ##  DCL LEU  2-AMINO-4-METHYL-PENTANYL GROUP
    'DCY': 'CYS',  ##  DCY CYS  D-CYSTEINE
    'DDE': 'HIS',  ##  DDE HIS
    'DGL': 'GLU',  ##  DGL GLU  D-GLU
    'DGN': 'GLN',  ##  DGN GLN  D-GLUTAMINE
    'DHA': 'ALA',  ##  DHA ALA  2-AMINO-ACRYLIC ACID
    'DHI': 'HIS',  ##  DHI HIS  D-HISTIDINE
    'DHL': 'SER',  ##  DHL SER  POST-TRANSLATIONAL MODIFICATION
    'DIL': 'ILE',  ##  DIL ILE  D-ISOLEUCINE
    'DIV': 'VAL',  ##  DIV VAL  D-ISOVALINE
    'DLE': 'LEU',  ##  DLE LEU  D-LEUCINE
    'DLS': 'LYS',  ##  DLS LYS  DI-ACETYL-LYSINE
    'DLY': 'LYS',  ##  DLY LYS  D-LYSINE
    'DMH': 'ASN',  ##  DMH ASN  N4,N4-DIMETHYL-ASPARAGINE
    'DMK': 'ASP',  ##  DMK ASP  DIMETHYL ASPARTIC ACID
    'DNE': 'LEU',  ##  DNE LEU  D-NORLEUCINE
    'DNG': 'LEU',  ##  DNG LEU  N-FORMYL-D-NORLEUCINE
    'DNL': 'LYS',  ##  DNL LYS  6-AMINO-HEXANAL
    'DNM': 'LEU',  ##  DNM LEU  D-N-METHYL NORLEUCINE
    'DPH': 'PHE',  ##  DPH PHE  DEAMINO-METHYL-PHENYLALANINE
    'DPL': 'PRO',  ##  DPL PRO  4-OXOPROLINE
    'DPN': 'PHE',  ##  DPN PHE  D-CONFIGURATION
    'DPP': 'ALA',  ##  DPP ALA  DIAMMINOPROPANOIC ACID
    'DPQ': 'TYR',  ##  DPQ TYR  TYROSINE DERIVATIVE
    'DPR': 'PRO',  ##  DPR PRO  D-PROLINE
    'DSE': 'SER',  ##  DSE SER  D-SERINE N-METHYLATED
    'DSG': 'ASN',  ##  DSG ASN  D-ASPARAGINE
    'DSN': 'SER',  ##  DSN SER  D-SERINE
    'DTH': 'THR',  ##  DTH THR  D-THREONINE
    'DTR': 'TRP',  ##  DTR TRP  D-TRYPTOPHAN
    'DTY': 'TYR',  ##  DTY TYR  D-TYROSINE
    'DVA': 'VAL',  ##  DVA VAL  D-VALINE
    'DYG': 'ALA',  ##  DYG ALA
    'DYS': 'CYS',  ##  DYS CYS
    'EFC': 'CYS',  ##  EFC CYS  S,S-(2-FLUOROETHYL)THIOCYSTEINE
    'ESB': 'TYR',  ##  ESB TYR
    'ESC': 'MET',  ##  ESC MET  2-AMINO-4-ETHYL SULFANYL BUTYRIC ACID
    'FCL': 'PHE',  ##  FCL PHE  3-CHLORO-L-PHENYLALANINE
    'FGL': 'ALA',  ##  FGL ALA  2-AMINOPROPANEDIOIC ACID
    'FGP': 'SER',  ##  FGP SER
    'FHL': 'LYS',  ##  FHL LYS  MODIFIED LYSINE
    'FLE': 'LEU',  ##  FLE LEU  FUROYL-LEUCINE
    'FLT': 'TYR',  ##  FLT TYR  FLUOROMALONYL TYROSINE
    'FME': 'MET',  ##  FME MET  FORMYL-METHIONINE
    'FOE': 'CYS',  ##  FOE CYS
    'FOG': 'PHE',  ##  FOG PHE  PHENYLALANINOYL-[1-HYDROXY]-2-PROPYLENE
    'FOR': 'MET',  ##  FOR MET
    'FRF': 'PHE',  ##  FRF PHE  PHE FOLLOWED BY REDUCED PHE
    'FTR': 'TRP',  ##  FTR TRP  FLUOROTRYPTOPHANE
    'FTY': 'TYR',  ##  FTY TYR  DEOXY-DIFLUOROMETHELENE-PHOSPHOTYROSINE
    'GHG': 'GLN',  ##  GHG GLN  GAMMA-HYDROXY-GLUTAMINE
    'GHP': 'GLY',  ##  GHP GLY  4-HYDROXYPHENYLGLYCINE
    'GL3': 'GLY',  ##  GL3 GLY  POST-TRANSLATIONAL MODIFICATION
    'GLH': 'GLN',  ##  GLH GLN
    'GLN': 'GLN',  ##  GLN GLN
    'GLU': 'GLU',  ##  GLU GLU
    'GLY': 'GLY',  ##  GLY GLY
    'GLZ': 'GLY',  ##  GLZ GLY  AMINO-ACETALDEHYDE
    'GMA': 'GLU',  ##  GMA GLU  1-AMIDO-GLUTAMIC ACID
    'GMU': 'ALA',  ##  GMU 5MU
    'GPL': 'LYS',  ##  GPL LYS  LYSINE GUANOSINE-5'-MONOPHOSPHATE
    'GT9': 'CYS',  ##  GT9 CYS  SG ALKYLATED
    'GVL': 'SER',  ##  GVL SER  SERINE MODIFED WITH PHOSPHOPANTETHEINE
    'GYC': 'CYS',  ##  GYC CYS
    'GYS': 'GLY',  ##  GYS GLY
    'H5M': 'PRO',  ##  H5M PRO  TRANS-3-HYDROXY-5-METHYLPROLINE
    'HHK': 'ALA',  ##  HHK ALA  (2S)-2,8-DIAMINOOCTANOIC ACID
    'HIA': 'HIS',  ##  HIA HIS  L-HISTIDINE AMIDE
    'HIC': 'HIS',  ##  HIC HIS  4-METHYL-HISTIDINE
    'HIP': 'HIS',  ##  HIP HIS  ND1-PHOSPHONOHISTIDINE
    'HIQ': 'HIS',  ##  HIQ HIS  MODIFIED HISTIDINE
    'HIS': 'HIS',  ##  HIS HIS
    'HLU': 'LEU',  ##  HLU LEU  BETA-HYDROXYLEUCINE
    'HMF': 'ALA',  ##  HMF ALA  2-AMINO-4-PHENYL-BUTYRIC ACID
    'HMR': 'ARG',  ##  HMR ARG  BETA-HOMOARGININE
    'HPE': 'PHE',  ##  HPE PHE  HOMOPHENYLALANINE
    'HPH': 'PHE',  ##  HPH PHE  PHENYLALANINOL GROUP
    'HPQ': 'PHE',  ##  HPQ PHE  HOMOPHENYLALANINYLMETHANE
    'HRG': 'ARG',  ##  HRG ARG  L-HOMOARGININE
    'HSE': 'SER',  ##  HSE SER  L-HOMOSERINE
    'HSL': 'SER',  ##  HSL SER  HOMOSERINE LACTONE
    'HSO': 'HIS',  ##  HSO HIS  HISTIDINOL
    'HTI': 'CYS',  ##  HTI CYS
    'HTR': 'TRP',  ##  HTR TRP  BETA-HYDROXYTRYPTOPHANE
    'HY3': 'PRO',  ##  HY3 PRO  3-HYDROXYPROLINE
    'HYP': 'PRO',  ##  HYP PRO  4-HYDROXYPROLINE
    'IAM': 'ALA',  ##  IAM ALA  4-[(ISOPROPYLAMINO)METHYL]PHENYLALANINE
    'IAS': 'ASP',  ##  IAS ASP  ASPARTYL GROUP
    'IGL': 'ALA',  ##  IGL ALA  ALPHA-AMINO-2-INDANACETIC ACID
    'IIL': 'ILE',  ##  IIL ILE  ISO-ISOLEUCINE
    'ILE': 'ILE',  ##  ILE ILE
    'ILG': 'GLU',  ##  ILG GLU  GLU LINKED TO NEXT RESIDUE VIA CG
    'ILX': 'ILE',  ##  ILX ILE  4,5-DIHYDROXYISOLEUCINE
    'IML': 'ILE',  ##  IML ILE  N-METHYLATED
    'IPG': 'GLY',  ##  IPG GLY  N-ISOPROPYL GLYCINE
    'IT1': 'LYS',  ##  IT1 LYS
    'IYR': 'TYR',  ##  IYR TYR  3-IODO-TYROSINE
    'KCX': 'LYS',  ##  KCX LYS  CARBAMOYLATED LYSINE
    'KGC': 'LYS',  ##  KGC LYS
    'KOR': 'CYS',  ##  KOR CYS  MODIFIED CYSTEINE
    'KST': 'LYS',  ##  KST LYS  N~6~-(5-CARBOXY-3-THIENYL)-L-LYSINE
    'KYN': 'ALA',  ##  KYN ALA  KYNURENINE
    'LA2': 'LYS',  ##  LA2 LYS
    'LAL': 'ALA',  ##  LAL ALA  N,N-DIMETHYL-L-ALANINE
    'LCK': 'LYS',  ##  LCK LYS
    'LCX': 'LYS',  ##  LCX LYS  CARBAMYLATED LYSINE
    'LDH': 'LYS',  ##  LDH LYS  N~6~-ETHYL-L-LYSINE
    'LED': 'LEU',  ##  LED LEU  POST-TRANSLATIONAL MODIFICATION
    'LEF': 'LEU',  ##  LEF LEU  2-5-FLUOROLEUCINE
    'LET': 'LYS',  ##  LET LYS  ODIFIED LYSINE
    'LEU': 'LEU',  ##  LEU LEU
    'LLP': 'LYS',  ##  LLP LYS
    'LLY': 'LYS',  ##  LLY LYS  NZ-(DICARBOXYMETHYL)LYSINE
    'LME': 'GLU',  ##  LME GLU  (3R)-3-METHYL-L-GLUTAMIC ACID
    'LNT': 'LEU',  ##  LNT LEU
    'LPD': 'PRO',  ##  LPD PRO  L-PROLINAMIDE
    'LSO': 'LYS',  ##  LSO LYS  MODIFIED LYSINE
    'LYM': 'LYS',  ##  LYM LYS  DEOXY-METHYL-LYSINE
    'LYN': 'LYS',  ##  LYN LYS  2,6-DIAMINO-HEXANOIC ACID AMIDE
    'LYP': 'LYS',  ##  LYP LYS  N~6~-METHYL-N~6~-PROPYL-L-LYSINE
    'LYR': 'LYS',  ##  LYR LYS  MODIFIED LYSINE
    'LYS': 'LYS',  ##  LYS LYS
    'LYX': 'LYS',  ##  LYX LYS  N''-(2-COENZYME A)-PROPANOYL-LYSINE
    'LYZ': 'LYS',  ##  LYZ LYS  5-HYDROXYLYSINE
    'M0H': 'CYS',  ##  M0H CYS  S-(HYDROXYMETHYL)-L-CYSTEINE
    'M2L': 'LYS',  ##  M2L LYS
    'M3L': 'LYS',  ##  M3L LYS  N-TRIMETHYLLYSINE
    'MAA': 'ALA',  ##  MAA ALA  N-METHYLALANINE
    'MAI': 'ARG',  ##  MAI ARG  DEOXO-METHYLARGININE
    'MBQ': 'TYR',  ##  MBQ TYR
    'MC1': 'SER',  ##  MC1 SER  METHICILLIN ACYL-SERINE
    'MCL': 'LYS',  ##  MCL LYS  NZ-(1-CARBOXYETHYL)-LYSINE
    'MCS': 'CYS',  ##  MCS CYS  MALONYLCYSTEINE
    'MDO': 'ALA',  ##  MDO ALA
    'MEA': 'PHE',  ##  MEA PHE  N-METHYLPHENYLALANINE
    'MEG': 'GLU',  ##  MEG GLU  (2S,3R)-3-METHYL-GLUTAMIC ACID
    'MEN': 'ASN',  ##  MEN ASN  GAMMA METHYL ASPARAGINE
    'MET': 'MET',  ##  MET MET
    'MEU': 'GLY',  ##  MEU GLY  O-METHYL-GLYCINE
    'MFC': 'ALA',  ##  MFC ALA  CYCLIZED
    'MGG': 'ARG',  ##  MGG ARG  MODIFIED D-ARGININE
    'MGN': 'GLN',  ##  MGN GLN  2-METHYL-GLUTAMINE
    'MHL': 'LEU',  ##  MHL LEU  N-METHYLATED, HYDROXY
    'MHO': 'MET',  ##  MHO MET  POST-TRANSLATIONAL MODIFICATION
    'MHS': 'HIS',  ##  MHS HIS  1-N-METHYLHISTIDINE
    'MIS': 'SER',  ##  MIS SER  MODIFIED SERINE
    'MLE': 'LEU',  ##  MLE LEU  N-METHYLATED
    'MLL': 'LEU',  ##  MLL LEU  METHYL L-LEUCINATE
    'MLY': 'LYS',  ##  MLY LYS  METHYLATED LYSINE
    'MLZ': 'LYS',  ##  MLZ LYS  N-METHYL-LYSINE
    'MME': 'MET',  ##  MME MET  N-METHYL METHIONINE
    'MNL': 'LEU',  ##  MNL LEU  4,N-DIMETHYLNORLEUCINE
    'MNV': 'VAL',  ##  MNV VAL  N-METHYL-C-AMINO VALINE
    'MPQ': 'GLY',  ##  MPQ GLY  N-METHYL-ALPHA-PHENYL-GLYCINE
    'MSA': 'GLY',  ##  MSA GLY  (2-S-METHYL) SARCOSINE
    'MSE': 'MET',  ##  MSE MET  ELENOMETHIONINE
    'MSO': 'MET',  ##  MSO MET  METHIONINE SULFOXIDE
    'MTY': 'PHE',  ##  MTY PHE  3-HYDROXYPHENYLALANINE
    'MVA': 'VAL',  ##  MVA VAL  N-METHYLATED
    'N10': 'SER',  ##  N10 SER  O-[(HEXYLAMINO)CARBONYL]-L-SERINE
    'NAL': 'ALA',  ##  NAL ALA  BETA-(2-NAPHTHYL)-ALANINE
    'NAM': 'ALA',  ##  NAM ALA  NAM NAPTHYLAMINOALANINE
    'NBQ': 'TYR',  ##  NBQ TYR
    'NC1': 'SER',  ##  NC1 SER  NITROCEFIN ACYL-SERINE
    'NCB': 'ALA',  ##  NCB ALA  CHEMICAL MODIFICATION
    'NEP': 'HIS',  ##  NEP HIS  N1-PHOSPHONOHISTIDINE
    'NFA': 'PHE',  ##  NFA PHE  MODIFIED PHENYLALANINE
    'NIY': 'TYR',  ##  NIY TYR  META-NITRO-TYROSINE
    'NLE': 'LEU',  ##  NLE LEU  NORLEUCINE
    'NLN': 'LEU',  ##  NLN LEU  NORLEUCINE AMIDE
    'NLO': 'LEU',  ##  NLO LEU  O-METHYL-L-NORLEUCINE
    'NMC': 'GLY',  ##  NMC GLY  N-CYCLOPROPYLMETHYL GLYCINE
    'NMM': 'ARG',  ##  NMM ARG  MODIFIED ARGININE
    'NPH': 'CYS',  ##  NPH CYS
    'NRQ': 'ALA',  ##  NRQ ALA
    'NVA': 'VAL',  ##  NVA VAL  NORVALINE
    'NYC': 'ALA',  ##  NYC ALA
    'NYS': 'CYS',  ##  NYS CYS
    'NZH': 'HIS',  ##  NZH HIS
    'OAS': 'SER',  ##  OAS SER  O-ACETYLSERINE
    'OBS': 'LYS',  ##  OBS LYS  MODIFIED LYSINE
    'OCS': 'CYS',  ##  OCS CYS  CYSTEINE SULFONIC ACID
    'OCY': 'CYS',  ##  OCY CYS  HYDROXYETHYLCYSTEINE
    'OHI': 'HIS',  ##  OHI HIS  3-(2-OXO-2H-IMIDAZOL-4-YL)-L-ALANINE
    'OHS': 'ASP',  ##  OHS ASP  O-(CARBOXYSULFANYL)-4-OXO-L-HOMOSERINE
    'OLT': 'THR',  ##  OLT THR  O-METHYL-L-THREONINE
    'OMT': 'MET',  ##  OMT MET  METHIONINE SULFONE
    'OPR': 'ARG',  ##  OPR ARG  C-(3-OXOPROPYL)ARGININE
    'ORN': 'ALA',  ##  ORN ALA  ORNITHINE
    'ORQ': 'ARG',  ##  ORQ ARG  N~5~-ACETYL-L-ORNITHINE
    'OSE': 'SER',  ##  OSE SER  O-SULFO-L-SERINE
    'OTY': 'TYR',  ##  OTY TYR
    'OXX': 'ASP',  ##  OXX ASP  OXALYL-ASPARTYL ANHYDRIDE
    'P1L': 'CYS',  ##  P1L CYS  S-PALMITOYL CYSTEINE
    'P2Y': 'PRO',  ##  P2Y PRO  (2S)-PYRROLIDIN-2-YLMETHYLAMINE
    'PAQ': 'TYR',  ##  PAQ TYR  SEE REMARK 999
    'PAT': 'TRP',  ##  PAT TRP  ALPHA-PHOSPHONO-TRYPTOPHAN
    'PBB': 'CYS',  ##  PBB CYS  S-(4-BROMOBENZYL)CYSTEINE
    'PBF': 'PHE',  ##  PBF PHE  PARA-(BENZOYL)-PHENYLALANINE
    'PCA': 'PRO',  ##  PCA PRO  5-OXOPROLINE
    'PCS': 'PHE',  ##  PCS PHE  PHENYLALANYLMETHYLCHLORIDE
    'PEC': 'CYS',  ##  PEC CYS  S,S-PENTYLTHIOCYSTEINE
    'PF5': 'PHE',  ##  PF5 PHE  2,3,4,5,6-PENTAFLUORO-L-PHENYLALANINE
    'PFF': 'PHE',  ##  PFF PHE  4-FLUORO-L-PHENYLALANINE
    'PG1': 'SER',  ##  PG1 SER  BENZYLPENICILLOYL-ACYLATED SERINE
    'PG9': 'GLY',  ##  PG9 GLY  D-PHENYLGLYCINE
    'PHA': 'PHE',  ##  PHA PHE  PHENYLALANINAL
    'PHD': 'ASP',  ##  PHD ASP  2-AMINO-4-OXO-4-PHOSPHONOOXY-BUTYRIC ACID
    'PHE': 'PHE',  ##  PHE PHE
    'PHI': 'PHE',  ##  PHI PHE  IODO-PHENYLALANINE
    'PHL': 'PHE',  ##  PHL PHE  L-PHENYLALANINOL
    'PHM': 'PHE',  ##  PHM PHE  PHENYLALANYLMETHANE
    'PIA': 'ALA',  ##  PIA ALA  FUSION OF ALA 65, TYR 66, GLY 67
    'PLE': 'LEU',  ##  PLE LEU  LEUCINE PHOSPHINIC ACID
    'PM3': 'PHE',  ##  PM3 PHE
    'POM': 'PRO',  ##  POM PRO  CIS-5-METHYL-4-OXOPROLINE
    'PPH': 'LEU',  ##  PPH LEU  PHENYLALANINE PHOSPHINIC ACID
    'PPN': 'PHE',  ##  PPN PHE  THE LIGAND IS A PARA-NITRO-PHENYLALANINE
    'PR3': 'CYS',  ##  PR3 CYS  INE DTT-CYSTEINE
    'PRO': 'PRO',  ##  PRO PRO
    'PRQ': 'PHE',  ##  PRQ PHE  PHENYLALANINE
    'PRR': 'ALA',  ##  PRR ALA  3-(METHYL-PYRIDINIUM)ALANINE
    'PRS': 'PRO',  ##  PRS PRO  THIOPROLINE
    'PSA': 'PHE',  ##  PSA PHE
    'PSH': 'HIS',  ##  PSH HIS  1-THIOPHOSPHONO-L-HISTIDINE
    'PTH': 'TYR',  ##  PTH TYR  METHYLENE-HYDROXY-PHOSPHOTYROSINE
    'PTM': 'TYR',  ##  PTM TYR  ALPHA-METHYL-O-PHOSPHOTYROSINE
    'PTR': 'TYR',  ##  PTR TYR  O-PHOSPHOTYROSINE
    'PYA': 'ALA',  ##  PYA ALA  3-(1,10-PHENANTHROL-2-YL)-L-ALANINE
    'PYC': 'ALA',  ##  PYC ALA  PYRROLE-2-CARBOXYLATE
    'PYR': 'SER',  ##  PYR SER  CHEMICALLY MODIFIED
    'PYT': 'ALA',  ##  PYT ALA  MODIFIED ALANINE
    'PYX': 'CYS',  ##  PYX CYS  S-[S-THIOPYRIDOXAMINYL]CYSTEINE
    'R1A': 'CYS',  ##  R1A CYS
    'R1B': 'CYS',  ##  R1B CYS
    'R1F': 'CYS',  ##  R1F CYS
    'R7A': 'CYS',  ##  R7A CYS
    'RC7': 'ALA',  ##  RC7 ALA
    'RCY': 'CYS',  ##  RCY CYS
    'S1H': 'SER',  ##  S1H SER  1-HEXADECANOSULFONYL-O-L-SERINE
    'SAC': 'SER',  ##  SAC SER  N-ACETYL-SERINE
    'SAH': 'CYS',  ##  SAH CYS  S-ADENOSYL-L-HOMOCYSTEINE
    'SAR': 'GLY',  ##  SAR GLY  SARCOSINE
    'SBD': 'SER',  ##  SBD SER
    'SBG': 'SER',  ##  SBG SER  MODIFIED SERINE
    'SBL': 'SER',  ##  SBL SER
    'SC2': 'CYS',  ##  SC2 CYS  N-ACETYL-L-CYSTEINE
    'SCH': 'CYS',  ##  SCH CYS  S-METHYL THIOCYSTEINE GROUP
    'SCS': 'CYS',  ##  SCS CYS  MODIFIED CYSTEINE
    'SCY': 'CYS',  ##  SCY CYS  CETYLATED CYSTEINE
    'SDP': 'SER',  ##  SDP SER
    'SEB': 'SER',  ##  SEB SER  O-BENZYLSULFONYL-SERINE
    'SEC': 'ALA',  ##  SEC ALA  2-AMINO-3-SELENINO-PROPIONIC ACID
    'SEL': 'SER',  ##  SEL SER  2-AMINO-1,3-PROPANEDIOL
    'SEP': 'SER',  ##  SEP SER  E PHOSPHOSERINE
    'SER': 'SER',  ##  SER SER
    'SET': 'SER',  ##  SET SER  AMINOSERINE
    'SGB': 'SER',  ##  SGB SER  MODIFIED SERINE
    'SGR': 'SER',  ##  SGR SER  MODIFIED SERINE
    'SHC': 'CYS',  ##  SHC CYS  S-HEXYLCYSTEINE
    'SHP': 'GLY',  ##  SHP GLY  (4-HYDROXYMALTOSEPHENYL)GLYCINE
    'SIC': 'ALA',  ##  SIC ALA
    'SLZ': 'LYS',  ##  SLZ LYS  L-THIALYSINE
    'SMC': 'CYS',  ##  SMC CYS  POST-TRANSLATIONAL MODIFICATION
    'SME': 'MET',  ##  SME MET  METHIONINE SULFOXIDE
    'SMF': 'PHE',  ##  SMF PHE  4-SULFOMETHYL-L-PHENYLALANINE
    'SNC': 'CYS',  ##  SNC CYS  S-NITROSO CYSTEINE
    'SNN': 'ASP',  ##  SNN ASP  POST-TRANSLATIONAL MODIFICATION
    'SOC': 'CYS',  ##  SOC CYS  DIOXYSELENOCYSTEINE
    'SOY': 'SER',  ##  SOY SER  OXACILLOYL-ACYLATED SERINE
    'SUI': 'ALA',  ##  SUI ALA
    'SUN': 'SER',  ##  SUN SER  TABUN CONJUGATED SERINE
    'SVA': 'SER',  ##  SVA SER  SERINE VANADATE
    'SVV': 'SER',  ##  SVV SER  MODIFIED SERINE
    'SVX': 'SER',  ##  SVX SER  MODIFIED SERINE
    'SVY': 'SER',  ##  SVY SER  MODIFIED SERINE
    'SVZ': 'SER',  ##  SVZ SER  MODIFIED SERINE
    'SXE': 'SER',  ##  SXE SER  MODIFIED SERINE
    'TBG': 'GLY',  ##  TBG GLY  T-BUTYL GLYCINE
    'TBM': 'THR',  ##  TBM THR
    'TCQ': 'TYR',  ##  TCQ TYR  MODIFIED TYROSINE
    'TEE': 'CYS',  ##  TEE CYS  POST-TRANSLATIONAL MODIFICATION
    'TH5': 'THR',  ##  TH5 THR  O-ACETYL-L-THREONINE
    'THC': 'THR',  ##  THC THR  N-METHYLCARBONYLTHREONINE
    'THR': 'THR',  ##  THR THR
    'TIH': 'ALA',  ##  TIH ALA  BETA(2-THIENYL)ALANINE
    'TMD': 'THR',  ##  TMD THR  N-METHYLATED, EPSILON C ALKYLATED
    'TNB': 'CYS',  ##  TNB CYS  S-(2,3,6-TRINITROPHENYL)CYSTEINE
    'TOX': 'TRP',  ##  TOX TRP
    'TPL': 'TRP',  ##  TPL TRP  TRYTOPHANOL
    'TPO': 'THR',  ##  TPO THR  HOSPHOTHREONINE
    'TPQ': 'ALA',  ##  TPQ ALA  2,4,5-TRIHYDROXYPHENYLALANINE
    'TQQ': 'TRP',  ##  TQQ TRP
    'TRF': 'TRP',  ##  TRF TRP  N1-FORMYL-TRYPTOPHAN
    'TRN': 'TRP',  ##  TRN TRP  AZA-TRYPTOPHAN
    'TRO': 'TRP',  ##  TRO TRP  2-HYDROXY-TRYPTOPHAN
    'TRP': 'TRP',  ##  TRP TRP
    'TRQ': 'TRP',  ##  TRQ TRP
    'TRW': 'TRP',  ##  TRW TRP
    'TRX': 'TRP',  ##  TRX TRP  6-HYDROXYTRYPTOPHAN
    'TTQ': 'TRP',  ##  TTQ TRP  6-AMINO-7-HYDROXY-L-TRYPTOPHAN
    'TTS': 'TYR',  ##  TTS TYR
    'TY2': 'TYR',  ##  TY2 TYR  3-AMINO-L-TYROSINE
    'TY3': 'TYR',  ##  TY3 TYR  3-HYDROXY-L-TYROSINE
    'TYB': 'TYR',  ##  TYB TYR  TYROSINAL
    'TYC': 'TYR',  ##  TYC TYR  L-TYROSINAMIDE
    'TYI': 'TYR',  ##  TYI TYR  3,5-DIIODOTYROSINE
    'TYN': 'TYR',  ##  TYN TYR  ADDUCT AT HYDROXY GROUP
    'TYO': 'TYR',  ##  TYO TYR
    'TYQ': 'TYR',  ##  TYQ TYR  AMINOQUINOL FORM OF TOPA QUINONONE
    'TYR': 'TYR',  ##  TYR TYR
    'TYS': 'TYR',  ##  TYS TYR  INE SULPHONATED TYROSINE
    'TYT': 'TYR',  ##  TYT TYR
    'TYX': 'CYS',  ##  TYX CYS  S-(2-ANILINO-2-OXOETHYL)-L-CYSTEINE
    'TYY': 'TYR',  ##  TYY TYR  IMINOQUINONE FORM OF TOPA QUINONONE
    'TYZ': 'ARG',  ##  TYZ ARG  PARA ACETAMIDO BENZOIC ACID
    'UMA': 'ALA',  ##  UMA ALA
    'VAD': 'VAL',  ##  VAD VAL  DEAMINOHYDROXYVALINE
    'VAF': 'VAL',  ##  VAF VAL  METHYLVALINE
    'VAL': 'VAL',  ##  VAL VAL
    'VDL': 'VAL',  ##  VDL VAL  (2R,3R)-2,3-DIAMINOBUTANOIC ACID
    'VLL': 'VAL',  ##  VLL VAL  (2S)-2,3-DIAMINOBUTANOIC ACID
    'HSD': 'HIS',  ##  up his
    'VME': 'VAL',  ##  VME VAL  O- METHYLVALINE
    'X9Q': 'ALA',  ##  X9Q ALA
    'XX1': 'LYS',  ##  XX1 LYS  N~6~-7H-PURIN-6-YL-L-LYSINE
    'XXY': 'ALA',  ##  XXY ALA
    'XYG': 'ALA',  ##  XYG ALA
    'YCM': 'CYS',  ##  YCM CYS  S-(2-AMINO-2-OXOETHYL)-L-CYSTEINE
    'YOF': 'TYR'}  ##  YOF TYR  3-FLUOROTYROSINE


class SCModeler(object):

    """Side Chain Modeler.

    Rebuilds side chains in CABS representation on C-alpha trace vector.
    """

    def __init__(self, nms):
        """Side Chain Modeler initialization.

        Argument:
        nms -- sequence of cabsDock.Atom representing subsequent mers.
        """
        self.nms = nms

    def execute(self, vec):
        """Takes vector of C alpha coords and residue names and returns vector of C beta coords."""
        vec = np.insert(vec, 0, vec[0] - (vec[2] - vec[1]), axis=0)
        vec = np.append(vec, np.array([vec[-1] + (vec[-2] - vec[-3])]), axis=0)

        nvec = np.zeros((len(vec) - 2, 3))
        for i in xrange(len(vec) - 2):
            c1, c2, c3 = vec[i: i + 3]

            rdif = c3 - c1
            rsum = (c3 - c2) + (c1 - c2)
            z = -1 * rsum / np.linalg.norm(rsum)
            x = rdif / np.linalg.norm(rdif)
            y = np.cross(z, x)

            w = np.cross(np.array([0, 0, 1]), z)
            w = w / np.linalg.norm(w)

            ph_t = np.array([1, 0, 0]), w
            cph = np.dot(*ph_t)
            cpht = np.cross(*ph_t)
            sph = np.linalg.norm(cpht) * np.sign(np.dot(cpht, np.array((0, 0, 1))))

            cps = np.dot(w, x)
            cwx = np.cross(w, x)
            sps = np.linalg.norm(cwx) * np.sign(np.dot(cwx, z))

            th_t = np.array([0, 0, 1]), z
            cth = np.dot(*th_t)
            sth = np.linalg.norm(np.cross(*th_t))

            rot = np.matrix( [  [cps * cph - sps * cth * sph, cps * sph + sps * cth * cph, sps * sth],
                                [-sps * cph - cps * cth * sph, -sps * sph + cps * cth * cph, cps * sth],
                                [sth * sph, -sth * cph, cth]])

            #~ comp = np.array(SIDECNT[nms[i].resname][:3])
            comp = np.array(SIDECNT[self.nms[i].resname][:3])
            #~ scat = np.array(SIDECNT[nms[i].resname][4:])
            nvec[i] = comp.dot(rot).A1 + c2

        return nvec


class InvalidAAName(Exception):
    """Exception raised when invalid amino acid name is used"""

    def __init__(self, name, l):
        self.name = (name, l)

    def __str__(self):
        return '%s is not a valid %d-letter amino acid code' % self.name


class ProgressBar:
    WIDTH = 60
    FORMAT = '[%s] %.1f%%\r'
    BAR0 = ' '
    BAR1 = '='

    def __init__(self, total=100, msg='', stream=stderr, delay=0):
        self.total = total
        self.current = 0
        self.stream = stream
        if msg:
            self.stream.write(msg + '\n')
        self.start_time = time()
        sleep(delay)

    def write(self):
        percent = 1.0 * self.current / self.total
        num = int(self.WIDTH * percent)
        percent = round(100. * percent, 1)
        bar = self.BAR1 * num + self.BAR0 * (self.WIDTH - num)
        self.stream.write(self.FORMAT % (bar, percent))
        self.stream.flush()

    def update(self, state=None):
        if not state:
            self.current += 1
        elif state < 0:
            self.current = self.total
        else:
            self.current = state
        if self.current > self.total:
            self.current = self.total
        self.write()

    def done(self, show_time=True):
        self.update(-1)
        self.write()
        self.stream.write('\n')
        if show_time:
            t = gmtime(time() - self.start_time)
            self.stream.write('Done in %s\n' % strftime('%H:%M:%S', t))
        self.stream.flush()


def aa_to_long(seq):
    """Converts short amino acid name to long."""
    s = seq.upper()
    if s in AA_NAMES:
        return AA_NAMES[s]
    else:
        raise InvalidAAName(seq, 1)


def aa_to_short(seq):
    """Converts long amino acid name to short."""
    s = seq.upper()
    for short, full in AA_NAMES.items():
        if full == s:
            return short
    else:
        raise InvalidAAName(seq, 3)


def next_letter(taken_letters):
    """Returns next available letter for new protein chain."""
    return re.sub('[' + taken_letters + ']', '', ascii_uppercase)[0]


def line_count(filename):
    i = 0
    with open(filename) as f:
        for i, l in enumerate(f, 1):
            pass
    return i


def ranges(data):
    result = []
    if not data:
        return result
    idata = iter(data)
    first = prev = next(idata)
    for following in idata:
        if following - prev == 1:
            prev = following
        else:
            result.append((first, prev + 1))
            first = prev = following
    result.append((first, prev + 1))
    return result


def kabsch(t, q, concentric=False):
    if not concentric:
        t = np.subtract(t, np.average(t, 0))
        q = np.subtract(q, np.average(q, 0))
    v, s, w = np.linalg.svd(np.dot(t.T, q))
    d = np.identity(3)
    if np.linalg.det(np.dot(w.T, v.T)) < 0:
        d[2, 2] = -1
    return np.dot(np.dot(w.T, d), v.T)


def smart_flatten(l):
    """
    Function which expands and flattens a list of integers.
    m-n -> m, m+1, ..., n
    """
    fl = []
    for i in l:
        if '-' in i:
            j = i.split('-')
            if len(j) is not 2:
                raise Exception('Invalid range syntax: ' + l)
            beg = int(j[0])
            end = int(j[1])
            if beg > end:
                raise Exception('The left index(%i) is greater than the right(%i)' % (beg, end))
            for k in range(beg, end + 1):
                fl.append(k)
        else:
            fl.append(int(i))
    return fl

# MC: Functionality moved to a separate class cabsDock.clustering.Clustering (IN PROGRESS)
def kmedoids(D, k, tmax=100):
    # determine dimensions of distance matrix D
    m, n = D.shape

    if k > n:
        raise Exception('too many medoids')
    # randomly initialize an array of k medoid indices
    M = np.arange(n)
    np.random.shuffle(M)
    M = np.sort(M[:k])

    # create a copy of the array of medoid indices
    Mnew = np.copy(M)

    # initialize a dictionary to represent clusters
    C = {}
    for t in xrange(tmax):
        # determine clusters, i. e. arrays of data indices
        J = np.argmin(D[:, M], axis=1)
        for kappa in range(k):
            C[kappa] = np.where(J == kappa)[0]
        # update cluster medoids
        for kappa in range(k):
            J = np.mean(D[np.ix_(C[kappa], C[kappa])], axis=1)
            j = np.argmin(J)
            Mnew[kappa] = C[kappa][j]
        np.sort(Mnew)
        # check for convergence
        if np.array_equal(M, Mnew):
            break
        M = np.copy(Mnew)
    else:
        # final update of cluster memberships
        J = np.argmin(D[:, M], axis=1)
        for kappa in range(k):
            C[kappa] = np.where(J == kappa)[0]

    # return results
    return M, C
<<<<<<< HEAD
=======


def check_peptide_sequence(sequence):
    standard_one_letter_residues = AA_NAMES.keys()
    for residue in sequence:
        if residue not in standard_one_letter_residues:
            raise Exception(
                "The input peptide sequence contains a non-standard residue \"{0}\" that is currently not supported. The simulation cannot be performed.".format(
                    residue))
    return True


def fix_residue(residue):
    standard_three_letter_residues = AA_NAMES.values()
    known_non_standard_three_letter_residues = modified_residue_substitute.keys()
    if residue in standard_three_letter_residues:
        return residue
    elif residue in known_non_standard_three_letter_residues:
        modified = modified_residue_substitute[residue]
        warnings.warn(
            "In the current version residue \"{0}\" is not supported. \"{0}\" was replaced with \"{1}\" to perform the simulation.".format(
                residue, modified), UserWarning)
        return modified
    else:
        raise Exception("The PDB file contains unknown residue \"{0}\"".format(residue))
>>>>>>> 83a8e846
<|MERGE_RESOLUTION|>--- conflicted
+++ resolved
@@ -801,9 +801,6 @@
 
     # return results
     return M, C
-<<<<<<< HEAD
-=======
-
 
 def check_peptide_sequence(sequence):
     standard_one_letter_residues = AA_NAMES.keys()
@@ -828,4 +825,3 @@
         return modified
     else:
         raise Exception("The PDB file contains unknown residue \"{0}\"".format(residue))
->>>>>>> 83a8e846
