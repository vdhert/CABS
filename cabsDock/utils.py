from string import ascii_uppercase
import numpy as np
import re
from sys import stderr
from time import time, strftime, gmtime, sleep
from pkg_resources import resource_filename
import warnings

# Dictionary for conversion of secondary structure from DSSP to CABS
CABS_SS = {'C': 1, 'H': 2, 'T': 3, 'E': 4, 'c': 1, 'h': 2, 't': 3, 'e': 4}

#sidechains relative coords
SIDECNT = { 'CYS': (-0.139, -1.265, 1.619, 0.019, -0.813, 1.897),
            'GLN': (-0.095, -1.674, 2.612, 0.047, -0.886, 2.991),
            'ILE': (0.094, -1.416, 1.836, -0.105, -0.659, 2.219),
            'SER': (0.121, -1.476, 1.186, 0.223, -1.042, 1.571),
            'VAL': (0.264, -1.194, 1.531, 0.077, -0.631, 1.854),
            'MET': (-0.04, -1.446, 2.587, 0.072, -0.81, 2.883),
            'PRO': (-0.751, -1.643, 0.467, -1.016, -1.228, 0.977),
            'LYS': (0.032, -1.835, 2.989, 0.002, -0.882, 3.405),
            'THR': (0.075, -1.341, 1.398, 0.051, -0.909, 1.712),
            'PHE': (0.151, -1.256, 3.161, -0.448, -0.791, 3.286),
            'ALA': (0.253, -1.133, 0.985, 0.119, -0.763, 1.312),
            'HIS': (-0.301, -1.405, 2.801, -0.207, -0.879, 3.019),
            'GLY': (0.0, -0.111, -0.111, 0.0, -0.111, -0.111),
            'ASP': (-0.287, -1.451, 1.989, 0.396, -0.798, 2.313),
            'GLU': (-0.028, -1.774, 2.546, 0.096, -0.923, 3.016),
            'LEU': (-0.069, -1.247, 2.292, 0.002, -0.462, 2.579),
            'ARG': (-0.057, -2.522, 3.639, -0.057, -1.21, 3.986),
            'TRP': (0.558, -1.694, 3.433, -0.06, -0.574, 3.834),
            'ASN': (-0.402, -1.237, 2.111, 0.132, -0.863, 2.328),
            'TYR': (0.308, -1.387, 3.492, -0.618, -0.799, 3.634)}

# Library of 1000 random peptides with up to 50 amino acids each
RANDOM_LIGAND_LIBRARY = np.reshape(
    np.fromfile(resource_filename('cabsDock', 'data/data2.dat'), sep=' '), (1000, 50, 3)
)

# Dictionary for amino acid name conversion
# AA_NAMES = {
#     'A': 'ALA', 'B': 'ASX', 'C': 'CYS', 'D': 'ASP', 'E': 'GLU',
#     'F': 'PHE', 'G': 'GLY', 'H': 'HIS', 'I': 'ILE', 'J': 'XLE',
#     'K': 'LYS', 'L': 'LEU', 'M': 'MET', 'N': 'ASN', 'O': 'HOH',
#     'P': 'PRO', 'Q': 'GLN', 'R': 'ARG', 'S': 'SER', 'T': 'THR',
#     'U': 'UNK', 'V': 'VAL', 'W': 'TRP', 'X': 'XAA', 'Y': 'TYR',
#     'Z': 'GLX'
# }

AA_NAMES = {
    'A': 'ALA', 'C': 'CYS', 'D': 'ASP', 'E': 'GLU',
    'F': 'PHE', 'G': 'GLY', 'H': 'HIS', 'I': 'ILE',
    'K': 'LYS', 'L': 'LEU', 'M': 'MET', 'N': 'ASN',
    'P': 'PRO', 'Q': 'GLN', 'R': 'ARG', 'S': 'SER',
    'T': 'THR', 'V': 'VAL', 'W': 'TRP', 'Y': 'TYR'
}

modified_residue_substitute = {
    '0CS': 'ALA',  ##  0CS ALA  3-[(S)-HYDROPEROXYSULFINYL]-L-ALANINE
    '1AB': 'PRO',  ##  1AB PRO  1,4-DIDEOXY-1,4-IMINO-D-ARABINITOL
    '1LU': 'LEU',  ##  1LU LEU  4-METHYL-PENTANOIC ACID-2-OXYL GROUP
    '1PA': 'PHE',  ##  1PA PHE  PHENYLMETHYLACETIC ACID ALANINE
    '1TQ': 'TRP',  ##  1TQ TRP  6-(FORMYLAMINO)-7-HYDROXY-L-TRYPTOPHAN
    '1TY': 'TYR',  ##  1TY TYR
    '23F': 'PHE',  ##  23F PHE  (2Z)-2-AMINO-3-PHENYLACRYLIC ACID
    '23S': 'TRP',  ##  23S TRP  MODIFIED TRYPTOPHAN
    '2BU': 'ALA',  ##  2BU ADE
    '2ML': 'LEU',  ##  2ML LEU  2-METHYLLEUCINE
    '2MR': 'ARG',  ##  2MR ARG  N3, N4-DIMETHYLARGININE
    '2MT': 'PRO',  ##  2MT PRO
    '2OP': 'ALA',  ##  2OP (2S  2-HYDROXYPROPANAL
    '2TY': 'TYR',  ##  2TY TYR
    '32S': 'TRP',  ##  32S TRP  MODIFIED TRYPTOPHAN
    '32T': 'TRP',  ##  32T TRP  MODIFIED TRYPTOPHAN
    '3AH': 'HIS',  ##  3AH HIS
    '3MD': 'ASP',  ##  3MD ASP  2S,3S-3-METHYLASPARTIC ACID
    '3TY': 'TYR',  ##  3TY TYR  MODIFIED TYROSINE
    '4DP': 'TRP',  ##  4DP TRP
    '4F3': 'ALA',  ##  4F3 ALA  CYCLIZED
    '4FB': 'PRO',  ##  4FB PRO  (4S)-4-FLUORO-L-PROLINE
    '4FW': 'TRP',  ##  4FW TRP  4-FLUOROTRYPTOPHANE
    '4HT': 'TRP',  ##  4HT TRP  4-HYDROXYTRYPTOPHAN
    '4IN': 'TRP',  ##  4IN TRP  4-AMINO-L-TRYPTOPHAN
    '4PH': 'PHE',  ##  4PH PHE  4-METHYL-L-PHENYLALANINE
    '5CS': 'CYS',  ##  5CS CYS
    '6CL': 'LYS',  ##  6CL LYS  6-CARBOXYLYSINE
    '6CW': 'TRP',  ##  6CW TRP  6-CHLORO-L-TRYPTOPHAN
    'A0A': 'ASP',  ##  A0A ASP  ASPARTYL-FORMYL MIXED ANHYDRIDE
    'AA4': 'ALA',  ##  AA4 ALA  2-AMINO-5-HYDROXYPENTANOIC ACID
    'AAR': 'ARG',  ##  AAR ARG  ARGININEAMIDE
    'AB7': 'GLU',  ##  AB7 GLU  ALPHA-AMINOBUTYRIC ACID
    'ABA': 'ALA',  ##  ABA ALA  ALPHA-AMINOBUTYRIC ACID
    'ACB': 'ASP',  ##  ACB ASP  3-METHYL-ASPARTIC ACID
    'ACL': 'ARG',  ##  ACL ARG  DEOXY-CHLOROMETHYL-ARGININE
    'ACY': 'GLY',  ##  ACY GLY  POST-TRANSLATIONAL MODIFICATION
    'AEI': 'THR',  ##  AEI THR  ACYLATED THR
    'AFA': 'ASN',  ##  AFA ASN  N-[7-METHYL-OCT-2,4-DIENOYL]ASPARAGINE
    'AGM': 'ARG',  ##  AGM ARG  4-METHYL-ARGININE
    'AGT': 'CYS',  ##  AGT CYS  AGMATINE-CYSTEINE ADDUCT
    'AHB': 'ASN',  ##  AHB ASN  BETA-HYDROXYASPARAGINE
    'AHO': 'ALA',  ##  AHO ALA  N-ACETYL-N-HYDROXY-L-ORNITHINE
    'AHP': 'ALA',  ##  AHP ALA  2-AMINO-HEPTANOIC ACID
    'AIB': 'ALA',  ##  AIB ALA  ALPHA-AMINOISOBUTYRIC ACID
    'AKL': 'ASP',  ##  AKL ASP  3-AMINO-5-CHLORO-4-OXOPENTANOIC ACID
    'ALA': 'ALA',  ##  ALA ALA
    'ALC': 'ALA',  ##  ALC ALA  2-AMINO-3-CYCLOHEXYL-PROPIONIC ACID
    'ALG': 'ARG',  ##  ALG ARG  GUANIDINOBUTYRYL GROUP
    'ALM': 'ALA',  ##  ALM ALA  1-METHYL-ALANINAL
    'ALN': 'ALA',  ##  ALN ALA  NAPHTHALEN-2-YL-3-ALANINE
    'ALO': 'THR',  ##  ALO THR  ALLO-THREONINE
    'ALS': 'ALA',  ##  ALS ALA  2-AMINO-3-OXO-4-SULFO-BUTYRIC ACID
    'ALT': 'ALA',  ##  ALT ALA  THIOALANINE
    'ALY': 'LYS',  ##  ALY LYS  N(6)-ACETYLLYSINE
    'AME': 'MET',  ##  AME MET  ACETYLATED METHIONINE
    'AP7': 'ALA',  ##  AP7 ADE
    'APH': 'ALA',  ##  APH ALA  P-AMIDINOPHENYL-3-ALANINE
    'API': 'LYS',  ##  API LYS  2,6-DIAMINOPIMELIC ACID
    'APK': 'LYS',  ##  APK LYS
    'AR2': 'ARG',  ##  AR2 ARG  ARGINYL-BENZOTHIAZOLE-6-CARBOXYLIC ACID
    'AR4': 'GLU',  ##  AR4 GLU
    'ARG': 'ARG',  ##  ARG ARG
    'ARM': 'ARG',  ##  ARM ARG  DEOXY-METHYL-ARGININE
    'ARO': 'ARG',  ##  ARO ARG  C-GAMMA-HYDROXY ARGININE
    'ASA': 'ASP',  ##  ASA ASP  ASPARTIC ALDEHYDE
    'ASB': 'ASP',  ##  ASB ASP  ASPARTIC ACID-4-CARBOXYETHYL ESTER
    'ASI': 'ASP',  ##  ASI ASP  L-ISO-ASPARTATE
    'ASK': 'ASP',  ##  ASK ASP  DEHYDROXYMETHYLASPARTIC ACID
    'ASL': 'ASP',  ##  ASL ASP  ASPARTIC ACID-4-CARBOXYETHYL ESTER
    'ASN': 'ASN',  ##  ASN ASN
    'ASP': 'ASP',  ##  ASP ASP
    'AYA': 'ALA',  ##  AYA ALA  N-ACETYLALANINE
    'AYG': 'ALA',  ##  AYG ALA
    'AZK': 'LYS',  ##  AZK LYS  (2S)-2-AMINO-6-TRIAZANYLHEXAN-1-OL
    'B2A': 'ALA',  ##  B2A ALA  ALANINE BORONIC ACID
    'B2F': 'PHE',  ##  B2F PHE  PHENYLALANINE BORONIC ACID
    'B2I': 'ILE',  ##  B2I ILE  ISOLEUCINE BORONIC ACID
    'B2V': 'VAL',  ##  B2V VAL  VALINE BORONIC ACID
    'B3A': 'ALA',  ##  B3A ALA  (3S)-3-AMINOBUTANOIC ACID
    'B3D': 'ASP',  ##  B3D ASP  3-AMINOPENTANEDIOIC ACID
    'B3E': 'GLU',  ##  B3E GLU  (3S)-3-AMINOHEXANEDIOIC ACID
    'B3K': 'LYS',  ##  B3K LYS  (3S)-3,7-DIAMINOHEPTANOIC ACID
    'B3S': 'SER',  ##  B3S SER  (3R)-3-AMINO-4-HYDROXYBUTANOIC ACID
    'B3X': 'ASN',  ##  B3X ASN  (3S)-3,5-DIAMINO-5-OXOPENTANOIC ACID
    'B3Y': 'TYR',  ##  B3Y TYR
    'BAL': 'ALA',  ##  BAL ALA  BETA-ALANINE
    'BBC': 'CYS',  ##  BBC CYS
    'BCS': 'CYS',  ##  BCS CYS  BENZYLCYSTEINE
    'BCX': 'CYS',  ##  BCX CYS  BETA-3-CYSTEINE
    'BFD': 'ASP',  ##  BFD ASP  ASPARTATE BERYLLIUM FLUORIDE
    'BG1': 'SER',  ##  BG1 SER
    'BHD': 'ASP',  ##  BHD ASP  BETA-HYDROXYASPARTIC ACID
    'BIF': 'PHE',  ##  BIF PHE
    'BLE': 'LEU',  ##  BLE LEU  LEUCINE BORONIC ACID
    'BLY': 'LYS',  ##  BLY LYS  LYSINE BORONIC ACID
    'BMT': 'THR',  ##  BMT THR
    'BNN': 'ALA',  ##  BNN ALA  ACETYL-P-AMIDINOPHENYLALANINE
    'BOR': 'ARG',  ##  BOR ARG
    'BPE': 'CYS',  ##  BPE CYS
    'BTR': 'TRP',  ##  BTR TRP  6-BROMO-TRYPTOPHAN
    'BUC': 'CYS',  ##  BUC CYS  S,S-BUTYLTHIOCYSTEINE
    'BUG': 'LEU',  ##  BUG LEU  TERT-LEUCYL AMINE
    'C12': 'ALA',  ##  C12 ALA
    'C1X': 'LYS',  ##  C1X LYS  MODIFIED LYSINE
    'C3Y': 'CYS',  ##  C3Y CYS  MODIFIED CYSTEINE
    'C5C': 'CYS',  ##  C5C CYS  S-CYCLOPENTYL THIOCYSTEINE
    'C6C': 'CYS',  ##  C6C CYS  S-CYCLOHEXYL THIOCYSTEINE
    'C99': 'ALA',  ##  C99 ALA
    'CAB': 'ALA',  ##  CAB ALA  4-CARBOXY-4-AMINOBUTANAL
    'CAF': 'CYS',  ##  CAF CYS  S-DIMETHYLARSINOYL-CYSTEINE
    'CAS': 'CYS',  ##  CAS CYS  S-(DIMETHYLARSENIC)CYSTEINE
    'CCS': 'CYS',  ##  CCS CYS  CARBOXYMETHYLATED CYSTEINE
    'CGU': 'GLU',  ##  CGU GLU  CARBOXYLATION OF THE CG ATOM
    'CH6': 'ALA',  ##  CH6 ALA
    'CH7': 'ALA',  ##  CH7 ALA
    'CHG': 'GLY',  ##  CHG GLY  CYCLOHEXYL GLYCINE
    'CHP': 'GLY',  ##  CHP GLY  3-CHLORO-4-HYDROXYPHENYLGLYCINE
    'CHS': 'PHE',  ##  CHS PHE  4-AMINO-5-CYCLOHEXYL-3-HYDROXY-PENTANOIC AC
    'CIR': 'ARG',  ##  CIR ARG  CITRULLINE
    'CLB': 'ALA',  ##  CLB ALA
    'CLD': 'ALA',  ##  CLD ALA
    'CLE': 'LEU',  ##  CLE LEU  LEUCINE AMIDE
    'CLG': 'LYS',  ##  CLG LYS
    'CLH': 'LYS',  ##  CLH LYS
    'CLV': 'ALA',  ##  CLV ALA
    'CME': 'CYS',  ##  CME CYS  MODIFIED CYSTEINE
    'CML': 'CYS',  ##  CML CYS
    'CMT': 'CYS',  ##  CMT CYS  O-METHYLCYSTEINE
    'CQR': 'ALA',  ##  CQR ALA
    'CR2': 'ALA',  ##  CR2 ALA  POST-TRANSLATIONAL MODIFICATION
    'CR5': 'ALA',  ##  CR5 ALA
    'CR7': 'ALA',  ##  CR7 ALA
    'CR8': 'ALA',  ##  CR8 ALA
    'CRK': 'ALA',  ##  CRK ALA
    'CRO': 'THR',  ##  CRO THR  CYCLIZED
    'CRQ': 'TYR',  ##  CRQ TYR
    'CRW': 'ALA',  ##  CRW ALA
    'CRX': 'ALA',  ##  CRX ALA
    'CS1': 'CYS',  ##  CS1 CYS  S-(2-ANILINYL-SULFANYL)-CYSTEINE
    'CS3': 'CYS',  ##  CS3 CYS
    'CS4': 'CYS',  ##  CS4 CYS
    'CSA': 'CYS',  ##  CSA CYS  S-ACETONYLCYSTEIN
    'CSB': 'CYS',  ##  CSB CYS  CYS BOUND TO LEAD ION
    'CSD': 'CYS',  ##  CSD CYS  3-SULFINOALANINE
    'CSE': 'CYS',  ##  CSE CYS  SELENOCYSTEINE
    'CSI': 'ALA',  ##  CSI ALA
    'CSO': 'CYS',  ##  CSO CYS  INE S-HYDROXYCYSTEINE
    'CSR': 'CYS',  ##  CSR CYS  S-ARSONOCYSTEINE
    'CSS': 'CYS',  ##  CSS CYS  1,3-THIAZOLE-4-CARBOXYLIC ACID
    'CSU': 'CYS',  ##  CSU CYS  CYSTEINE-S-SULFONIC ACID
    'CSW': 'CYS',  ##  CSW CYS  CYSTEINE-S-DIOXIDE
    'CSX': 'CYS',  ##  CSX CYS  OXOCYSTEINE
    'CSY': 'ALA',  ##  CSY ALA  MODIFIED TYROSINE COMPLEX
    'CSZ': 'CYS',  ##  CSZ CYS  S-SELANYL CYSTEINE
    'CTH': 'THR',  ##  CTH THR  4-CHLOROTHREONINE
    'CWR': 'ALA',  ##  CWR ALA
    'CXM': 'MET',  ##  CXM MET  N-CARBOXYMETHIONINE
    'CY0': 'CYS',  ##  CY0 CYS  MODIFIED CYSTEINE
    'CY1': 'CYS',  ##  CY1 CYS  ACETAMIDOMETHYLCYSTEINE
    'CY3': 'CYS',  ##  CY3 CYS  2-AMINO-3-MERCAPTO-PROPIONAMIDE
    'CY4': 'CYS',  ##  CY4 CYS  S-BUTYRYL-CYSTEIN
    'CY7': 'CYS',  ##  CY7 CYS  MODIFIED CYSTEINE
    'CYD': 'CYS',  ##  CYD CYS
    'CYF': 'CYS',  ##  CYF CYS  FLUORESCEIN LABELLED CYS380 (P14)
    'CYG': 'CYS',  ##  CYG CYS
    'CYJ': 'LYS',  ##  CYJ LYS  MODIFIED LYSINE
    'CYQ': 'CYS',  ##  CYQ CYS
    'CYR': 'CYS',  ##  CYR CYS
    'CYS': 'CYS',  ##  CYS CYS
    'CZ2': 'CYS',  ##  CZ2 CYS  S-(DIHYDROXYARSINO)CYSTEINE
    'CZZ': 'CYS',  ##  CZZ CYS  THIARSAHYDROXY-CYSTEINE
    'DA2': 'ARG',  ##  DA2 ARG  MODIFIED ARGININE
    'DAB': 'ALA',  ##  DAB ALA  2,4-DIAMINOBUTYRIC ACID
    'DAH': 'PHE',  ##  DAH PHE  3,4-DIHYDROXYDAHNYLALANINE
    'DAL': 'ALA',  ##  DAL ALA  D-ALANINE
    'DAM': 'ALA',  ##  DAM ALA  N-METHYL-ALPHA-BETA-DEHYDROALANINE
    'DAR': 'ARG',  ##  DAR ARG  D-ARGININE
    'DAS': 'ASP',  ##  DAS ASP  D-ASPARTIC ACID
    'DBU': 'ALA',  ##  DBU ALA  (2E)-2-AMINOBUT-2-ENOIC ACID
    'DBY': 'TYR',  ##  DBY TYR  3,5 DIBROMOTYROSINE
    'DBZ': 'ALA',  ##  DBZ ALA  3-(BENZOYLAMINO)-L-ALANINE
    'DCL': 'LEU',  ##  DCL LEU  2-AMINO-4-METHYL-PENTANYL GROUP
    'DCY': 'CYS',  ##  DCY CYS  D-CYSTEINE
    'DDE': 'HIS',  ##  DDE HIS
    'DGL': 'GLU',  ##  DGL GLU  D-GLU
    'DGN': 'GLN',  ##  DGN GLN  D-GLUTAMINE
    'DHA': 'ALA',  ##  DHA ALA  2-AMINO-ACRYLIC ACID
    'DHI': 'HIS',  ##  DHI HIS  D-HISTIDINE
    'DHL': 'SER',  ##  DHL SER  POST-TRANSLATIONAL MODIFICATION
    'DIL': 'ILE',  ##  DIL ILE  D-ISOLEUCINE
    'DIV': 'VAL',  ##  DIV VAL  D-ISOVALINE
    'DLE': 'LEU',  ##  DLE LEU  D-LEUCINE
    'DLS': 'LYS',  ##  DLS LYS  DI-ACETYL-LYSINE
    'DLY': 'LYS',  ##  DLY LYS  D-LYSINE
    'DMH': 'ASN',  ##  DMH ASN  N4,N4-DIMETHYL-ASPARAGINE
    'DMK': 'ASP',  ##  DMK ASP  DIMETHYL ASPARTIC ACID
    'DNE': 'LEU',  ##  DNE LEU  D-NORLEUCINE
    'DNG': 'LEU',  ##  DNG LEU  N-FORMYL-D-NORLEUCINE
    'DNL': 'LYS',  ##  DNL LYS  6-AMINO-HEXANAL
    'DNM': 'LEU',  ##  DNM LEU  D-N-METHYL NORLEUCINE
    'DPH': 'PHE',  ##  DPH PHE  DEAMINO-METHYL-PHENYLALANINE
    'DPL': 'PRO',  ##  DPL PRO  4-OXOPROLINE
    'DPN': 'PHE',  ##  DPN PHE  D-CONFIGURATION
    'DPP': 'ALA',  ##  DPP ALA  DIAMMINOPROPANOIC ACID
    'DPQ': 'TYR',  ##  DPQ TYR  TYROSINE DERIVATIVE
    'DPR': 'PRO',  ##  DPR PRO  D-PROLINE
    'DSE': 'SER',  ##  DSE SER  D-SERINE N-METHYLATED
    'DSG': 'ASN',  ##  DSG ASN  D-ASPARAGINE
    'DSN': 'SER',  ##  DSN SER  D-SERINE
    'DTH': 'THR',  ##  DTH THR  D-THREONINE
    'DTR': 'TRP',  ##  DTR TRP  D-TRYPTOPHAN
    'DTY': 'TYR',  ##  DTY TYR  D-TYROSINE
    'DVA': 'VAL',  ##  DVA VAL  D-VALINE
    'DYG': 'ALA',  ##  DYG ALA
    'DYS': 'CYS',  ##  DYS CYS
    'EFC': 'CYS',  ##  EFC CYS  S,S-(2-FLUOROETHYL)THIOCYSTEINE
    'ESB': 'TYR',  ##  ESB TYR
    'ESC': 'MET',  ##  ESC MET  2-AMINO-4-ETHYL SULFANYL BUTYRIC ACID
    'FCL': 'PHE',  ##  FCL PHE  3-CHLORO-L-PHENYLALANINE
    'FGL': 'ALA',  ##  FGL ALA  2-AMINOPROPANEDIOIC ACID
    'FGP': 'SER',  ##  FGP SER
    'FHL': 'LYS',  ##  FHL LYS  MODIFIED LYSINE
    'FLE': 'LEU',  ##  FLE LEU  FUROYL-LEUCINE
    'FLT': 'TYR',  ##  FLT TYR  FLUOROMALONYL TYROSINE
    'FME': 'MET',  ##  FME MET  FORMYL-METHIONINE
    'FOE': 'CYS',  ##  FOE CYS
    'FOG': 'PHE',  ##  FOG PHE  PHENYLALANINOYL-[1-HYDROXY]-2-PROPYLENE
    'FOR': 'MET',  ##  FOR MET
    'FRF': 'PHE',  ##  FRF PHE  PHE FOLLOWED BY REDUCED PHE
    'FTR': 'TRP',  ##  FTR TRP  FLUOROTRYPTOPHANE
    'FTY': 'TYR',  ##  FTY TYR  DEOXY-DIFLUOROMETHELENE-PHOSPHOTYROSINE
    'GHG': 'GLN',  ##  GHG GLN  GAMMA-HYDROXY-GLUTAMINE
    'GHP': 'GLY',  ##  GHP GLY  4-HYDROXYPHENYLGLYCINE
    'GL3': 'GLY',  ##  GL3 GLY  POST-TRANSLATIONAL MODIFICATION
    'GLH': 'GLN',  ##  GLH GLN
    'GLN': 'GLN',  ##  GLN GLN
    'GLU': 'GLU',  ##  GLU GLU
    'GLY': 'GLY',  ##  GLY GLY
    'GLZ': 'GLY',  ##  GLZ GLY  AMINO-ACETALDEHYDE
    'GMA': 'GLU',  ##  GMA GLU  1-AMIDO-GLUTAMIC ACID
    'GMU': 'ALA',  ##  GMU 5MU
    'GPL': 'LYS',  ##  GPL LYS  LYSINE GUANOSINE-5'-MONOPHOSPHATE
    'GT9': 'CYS',  ##  GT9 CYS  SG ALKYLATED
    'GVL': 'SER',  ##  GVL SER  SERINE MODIFED WITH PHOSPHOPANTETHEINE
    'GYC': 'CYS',  ##  GYC CYS
    'GYS': 'GLY',  ##  GYS GLY
    'H5M': 'PRO',  ##  H5M PRO  TRANS-3-HYDROXY-5-METHYLPROLINE
    'HHK': 'ALA',  ##  HHK ALA  (2S)-2,8-DIAMINOOCTANOIC ACID
    'HIA': 'HIS',  ##  HIA HIS  L-HISTIDINE AMIDE
    'HIC': 'HIS',  ##  HIC HIS  4-METHYL-HISTIDINE
    'HIP': 'HIS',  ##  HIP HIS  ND1-PHOSPHONOHISTIDINE
    'HIQ': 'HIS',  ##  HIQ HIS  MODIFIED HISTIDINE
    'HIS': 'HIS',  ##  HIS HIS
    'HLU': 'LEU',  ##  HLU LEU  BETA-HYDROXYLEUCINE
    'HMF': 'ALA',  ##  HMF ALA  2-AMINO-4-PHENYL-BUTYRIC ACID
    'HMR': 'ARG',  ##  HMR ARG  BETA-HOMOARGININE
    'HPE': 'PHE',  ##  HPE PHE  HOMOPHENYLALANINE
    'HPH': 'PHE',  ##  HPH PHE  PHENYLALANINOL GROUP
    'HPQ': 'PHE',  ##  HPQ PHE  HOMOPHENYLALANINYLMETHANE
    'HRG': 'ARG',  ##  HRG ARG  L-HOMOARGININE
    'HSE': 'SER',  ##  HSE SER  L-HOMOSERINE
    'HSL': 'SER',  ##  HSL SER  HOMOSERINE LACTONE
    'HSO': 'HIS',  ##  HSO HIS  HISTIDINOL
    'HTI': 'CYS',  ##  HTI CYS
    'HTR': 'TRP',  ##  HTR TRP  BETA-HYDROXYTRYPTOPHANE
    'HY3': 'PRO',  ##  HY3 PRO  3-HYDROXYPROLINE
    'HYP': 'PRO',  ##  HYP PRO  4-HYDROXYPROLINE
    'IAM': 'ALA',  ##  IAM ALA  4-[(ISOPROPYLAMINO)METHYL]PHENYLALANINE
    'IAS': 'ASP',  ##  IAS ASP  ASPARTYL GROUP
    'IGL': 'ALA',  ##  IGL ALA  ALPHA-AMINO-2-INDANACETIC ACID
    'IIL': 'ILE',  ##  IIL ILE  ISO-ISOLEUCINE
    'ILE': 'ILE',  ##  ILE ILE
    'ILG': 'GLU',  ##  ILG GLU  GLU LINKED TO NEXT RESIDUE VIA CG
    'ILX': 'ILE',  ##  ILX ILE  4,5-DIHYDROXYISOLEUCINE
    'IML': 'ILE',  ##  IML ILE  N-METHYLATED
    'IPG': 'GLY',  ##  IPG GLY  N-ISOPROPYL GLYCINE
    'IT1': 'LYS',  ##  IT1 LYS
    'IYR': 'TYR',  ##  IYR TYR  3-IODO-TYROSINE
    'KCX': 'LYS',  ##  KCX LYS  CARBAMOYLATED LYSINE
    'KGC': 'LYS',  ##  KGC LYS
    'KOR': 'CYS',  ##  KOR CYS  MODIFIED CYSTEINE
    'KST': 'LYS',  ##  KST LYS  N~6~-(5-CARBOXY-3-THIENYL)-L-LYSINE
    'KYN': 'ALA',  ##  KYN ALA  KYNURENINE
    'LA2': 'LYS',  ##  LA2 LYS
    'LAL': 'ALA',  ##  LAL ALA  N,N-DIMETHYL-L-ALANINE
    'LCK': 'LYS',  ##  LCK LYS
    'LCX': 'LYS',  ##  LCX LYS  CARBAMYLATED LYSINE
    'LDH': 'LYS',  ##  LDH LYS  N~6~-ETHYL-L-LYSINE
    'LED': 'LEU',  ##  LED LEU  POST-TRANSLATIONAL MODIFICATION
    'LEF': 'LEU',  ##  LEF LEU  2-5-FLUOROLEUCINE
    'LET': 'LYS',  ##  LET LYS  ODIFIED LYSINE
    'LEU': 'LEU',  ##  LEU LEU
    'LLP': 'LYS',  ##  LLP LYS
    'LLY': 'LYS',  ##  LLY LYS  NZ-(DICARBOXYMETHYL)LYSINE
    'LME': 'GLU',  ##  LME GLU  (3R)-3-METHYL-L-GLUTAMIC ACID
    'LNT': 'LEU',  ##  LNT LEU
    'LPD': 'PRO',  ##  LPD PRO  L-PROLINAMIDE
    'LSO': 'LYS',  ##  LSO LYS  MODIFIED LYSINE
    'LYM': 'LYS',  ##  LYM LYS  DEOXY-METHYL-LYSINE
    'LYN': 'LYS',  ##  LYN LYS  2,6-DIAMINO-HEXANOIC ACID AMIDE
    'LYP': 'LYS',  ##  LYP LYS  N~6~-METHYL-N~6~-PROPYL-L-LYSINE
    'LYR': 'LYS',  ##  LYR LYS  MODIFIED LYSINE
    'LYS': 'LYS',  ##  LYS LYS
    'LYX': 'LYS',  ##  LYX LYS  N''-(2-COENZYME A)-PROPANOYL-LYSINE
    'LYZ': 'LYS',  ##  LYZ LYS  5-HYDROXYLYSINE
    'M0H': 'CYS',  ##  M0H CYS  S-(HYDROXYMETHYL)-L-CYSTEINE
    'M2L': 'LYS',  ##  M2L LYS
    'M3L': 'LYS',  ##  M3L LYS  N-TRIMETHYLLYSINE
    'MAA': 'ALA',  ##  MAA ALA  N-METHYLALANINE
    'MAI': 'ARG',  ##  MAI ARG  DEOXO-METHYLARGININE
    'MBQ': 'TYR',  ##  MBQ TYR
    'MC1': 'SER',  ##  MC1 SER  METHICILLIN ACYL-SERINE
    'MCL': 'LYS',  ##  MCL LYS  NZ-(1-CARBOXYETHYL)-LYSINE
    'MCS': 'CYS',  ##  MCS CYS  MALONYLCYSTEINE
    'MDO': 'ALA',  ##  MDO ALA
    'MEA': 'PHE',  ##  MEA PHE  N-METHYLPHENYLALANINE
    'MEG': 'GLU',  ##  MEG GLU  (2S,3R)-3-METHYL-GLUTAMIC ACID
    'MEN': 'ASN',  ##  MEN ASN  GAMMA METHYL ASPARAGINE
    'MET': 'MET',  ##  MET MET
    'MEU': 'GLY',  ##  MEU GLY  O-METHYL-GLYCINE
    'MFC': 'ALA',  ##  MFC ALA  CYCLIZED
    'MGG': 'ARG',  ##  MGG ARG  MODIFIED D-ARGININE
    'MGN': 'GLN',  ##  MGN GLN  2-METHYL-GLUTAMINE
    'MHL': 'LEU',  ##  MHL LEU  N-METHYLATED, HYDROXY
    'MHO': 'MET',  ##  MHO MET  POST-TRANSLATIONAL MODIFICATION
    'MHS': 'HIS',  ##  MHS HIS  1-N-METHYLHISTIDINE
    'MIS': 'SER',  ##  MIS SER  MODIFIED SERINE
    'MLE': 'LEU',  ##  MLE LEU  N-METHYLATED
    'MLL': 'LEU',  ##  MLL LEU  METHYL L-LEUCINATE
    'MLY': 'LYS',  ##  MLY LYS  METHYLATED LYSINE
    'MLZ': 'LYS',  ##  MLZ LYS  N-METHYL-LYSINE
    'MME': 'MET',  ##  MME MET  N-METHYL METHIONINE
    'MNL': 'LEU',  ##  MNL LEU  4,N-DIMETHYLNORLEUCINE
    'MNV': 'VAL',  ##  MNV VAL  N-METHYL-C-AMINO VALINE
    'MPQ': 'GLY',  ##  MPQ GLY  N-METHYL-ALPHA-PHENYL-GLYCINE
    'MSA': 'GLY',  ##  MSA GLY  (2-S-METHYL) SARCOSINE
    'MSE': 'MET',  ##  MSE MET  ELENOMETHIONINE
    'MSO': 'MET',  ##  MSO MET  METHIONINE SULFOXIDE
    'MTY': 'PHE',  ##  MTY PHE  3-HYDROXYPHENYLALANINE
    'MVA': 'VAL',  ##  MVA VAL  N-METHYLATED
    'N10': 'SER',  ##  N10 SER  O-[(HEXYLAMINO)CARBONYL]-L-SERINE
    'NAL': 'ALA',  ##  NAL ALA  BETA-(2-NAPHTHYL)-ALANINE
    'NAM': 'ALA',  ##  NAM ALA  NAM NAPTHYLAMINOALANINE
    'NBQ': 'TYR',  ##  NBQ TYR
    'NC1': 'SER',  ##  NC1 SER  NITROCEFIN ACYL-SERINE
    'NCB': 'ALA',  ##  NCB ALA  CHEMICAL MODIFICATION
    'NEP': 'HIS',  ##  NEP HIS  N1-PHOSPHONOHISTIDINE
    'NFA': 'PHE',  ##  NFA PHE  MODIFIED PHENYLALANINE
    'NIY': 'TYR',  ##  NIY TYR  META-NITRO-TYROSINE
    'NLE': 'LEU',  ##  NLE LEU  NORLEUCINE
    'NLN': 'LEU',  ##  NLN LEU  NORLEUCINE AMIDE
    'NLO': 'LEU',  ##  NLO LEU  O-METHYL-L-NORLEUCINE
    'NMC': 'GLY',  ##  NMC GLY  N-CYCLOPROPYLMETHYL GLYCINE
    'NMM': 'ARG',  ##  NMM ARG  MODIFIED ARGININE
    'NPH': 'CYS',  ##  NPH CYS
    'NRQ': 'ALA',  ##  NRQ ALA
    'NVA': 'VAL',  ##  NVA VAL  NORVALINE
    'NYC': 'ALA',  ##  NYC ALA
    'NYS': 'CYS',  ##  NYS CYS
    'NZH': 'HIS',  ##  NZH HIS
    'OAS': 'SER',  ##  OAS SER  O-ACETYLSERINE
    'OBS': 'LYS',  ##  OBS LYS  MODIFIED LYSINE
    'OCS': 'CYS',  ##  OCS CYS  CYSTEINE SULFONIC ACID
    'OCY': 'CYS',  ##  OCY CYS  HYDROXYETHYLCYSTEINE
    'OHI': 'HIS',  ##  OHI HIS  3-(2-OXO-2H-IMIDAZOL-4-YL)-L-ALANINE
    'OHS': 'ASP',  ##  OHS ASP  O-(CARBOXYSULFANYL)-4-OXO-L-HOMOSERINE
    'OLT': 'THR',  ##  OLT THR  O-METHYL-L-THREONINE
    'OMT': 'MET',  ##  OMT MET  METHIONINE SULFONE
    'OPR': 'ARG',  ##  OPR ARG  C-(3-OXOPROPYL)ARGININE
    'ORN': 'ALA',  ##  ORN ALA  ORNITHINE
    'ORQ': 'ARG',  ##  ORQ ARG  N~5~-ACETYL-L-ORNITHINE
    'OSE': 'SER',  ##  OSE SER  O-SULFO-L-SERINE
    'OTY': 'TYR',  ##  OTY TYR
    'OXX': 'ASP',  ##  OXX ASP  OXALYL-ASPARTYL ANHYDRIDE
    'P1L': 'CYS',  ##  P1L CYS  S-PALMITOYL CYSTEINE
    'P2Y': 'PRO',  ##  P2Y PRO  (2S)-PYRROLIDIN-2-YLMETHYLAMINE
    'PAQ': 'TYR',  ##  PAQ TYR  SEE REMARK 999
    'PAT': 'TRP',  ##  PAT TRP  ALPHA-PHOSPHONO-TRYPTOPHAN
    'PBB': 'CYS',  ##  PBB CYS  S-(4-BROMOBENZYL)CYSTEINE
    'PBF': 'PHE',  ##  PBF PHE  PARA-(BENZOYL)-PHENYLALANINE
    'PCA': 'PRO',  ##  PCA PRO  5-OXOPROLINE
    'PCS': 'PHE',  ##  PCS PHE  PHENYLALANYLMETHYLCHLORIDE
    'PEC': 'CYS',  ##  PEC CYS  S,S-PENTYLTHIOCYSTEINE
    'PF5': 'PHE',  ##  PF5 PHE  2,3,4,5,6-PENTAFLUORO-L-PHENYLALANINE
    'PFF': 'PHE',  ##  PFF PHE  4-FLUORO-L-PHENYLALANINE
    'PG1': 'SER',  ##  PG1 SER  BENZYLPENICILLOYL-ACYLATED SERINE
    'PG9': 'GLY',  ##  PG9 GLY  D-PHENYLGLYCINE
    'PHA': 'PHE',  ##  PHA PHE  PHENYLALANINAL
    'PHD': 'ASP',  ##  PHD ASP  2-AMINO-4-OXO-4-PHOSPHONOOXY-BUTYRIC ACID
    'PHE': 'PHE',  ##  PHE PHE
    'PHI': 'PHE',  ##  PHI PHE  IODO-PHENYLALANINE
    'PHL': 'PHE',  ##  PHL PHE  L-PHENYLALANINOL
    'PHM': 'PHE',  ##  PHM PHE  PHENYLALANYLMETHANE
    'PIA': 'ALA',  ##  PIA ALA  FUSION OF ALA 65, TYR 66, GLY 67
    'PLE': 'LEU',  ##  PLE LEU  LEUCINE PHOSPHINIC ACID
    'PM3': 'PHE',  ##  PM3 PHE
    'POM': 'PRO',  ##  POM PRO  CIS-5-METHYL-4-OXOPROLINE
    'PPH': 'LEU',  ##  PPH LEU  PHENYLALANINE PHOSPHINIC ACID
    'PPN': 'PHE',  ##  PPN PHE  THE LIGAND IS A PARA-NITRO-PHENYLALANINE
    'PR3': 'CYS',  ##  PR3 CYS  INE DTT-CYSTEINE
    'PRO': 'PRO',  ##  PRO PRO
    'PRQ': 'PHE',  ##  PRQ PHE  PHENYLALANINE
    'PRR': 'ALA',  ##  PRR ALA  3-(METHYL-PYRIDINIUM)ALANINE
    'PRS': 'PRO',  ##  PRS PRO  THIOPROLINE
    'PSA': 'PHE',  ##  PSA PHE
    'PSH': 'HIS',  ##  PSH HIS  1-THIOPHOSPHONO-L-HISTIDINE
    'PTH': 'TYR',  ##  PTH TYR  METHYLENE-HYDROXY-PHOSPHOTYROSINE
    'PTM': 'TYR',  ##  PTM TYR  ALPHA-METHYL-O-PHOSPHOTYROSINE
    'PTR': 'TYR',  ##  PTR TYR  O-PHOSPHOTYROSINE
    'PYA': 'ALA',  ##  PYA ALA  3-(1,10-PHENANTHROL-2-YL)-L-ALANINE
    'PYC': 'ALA',  ##  PYC ALA  PYRROLE-2-CARBOXYLATE
    'PYR': 'SER',  ##  PYR SER  CHEMICALLY MODIFIED
    'PYT': 'ALA',  ##  PYT ALA  MODIFIED ALANINE
    'PYX': 'CYS',  ##  PYX CYS  S-[S-THIOPYRIDOXAMINYL]CYSTEINE
    'R1A': 'CYS',  ##  R1A CYS
    'R1B': 'CYS',  ##  R1B CYS
    'R1F': 'CYS',  ##  R1F CYS
    'R7A': 'CYS',  ##  R7A CYS
    'RC7': 'ALA',  ##  RC7 ALA
    'RCY': 'CYS',  ##  RCY CYS
    'S1H': 'SER',  ##  S1H SER  1-HEXADECANOSULFONYL-O-L-SERINE
    'SAC': 'SER',  ##  SAC SER  N-ACETYL-SERINE
    'SAH': 'CYS',  ##  SAH CYS  S-ADENOSYL-L-HOMOCYSTEINE
    'SAR': 'GLY',  ##  SAR GLY  SARCOSINE
    'SBD': 'SER',  ##  SBD SER
    'SBG': 'SER',  ##  SBG SER  MODIFIED SERINE
    'SBL': 'SER',  ##  SBL SER
    'SC2': 'CYS',  ##  SC2 CYS  N-ACETYL-L-CYSTEINE
    'SCH': 'CYS',  ##  SCH CYS  S-METHYL THIOCYSTEINE GROUP
    'SCS': 'CYS',  ##  SCS CYS  MODIFIED CYSTEINE
    'SCY': 'CYS',  ##  SCY CYS  CETYLATED CYSTEINE
    'SDP': 'SER',  ##  SDP SER
    'SEB': 'SER',  ##  SEB SER  O-BENZYLSULFONYL-SERINE
    'SEC': 'ALA',  ##  SEC ALA  2-AMINO-3-SELENINO-PROPIONIC ACID
    'SEL': 'SER',  ##  SEL SER  2-AMINO-1,3-PROPANEDIOL
    'SEP': 'SER',  ##  SEP SER  E PHOSPHOSERINE
    'SER': 'SER',  ##  SER SER
    'SET': 'SER',  ##  SET SER  AMINOSERINE
    'SGB': 'SER',  ##  SGB SER  MODIFIED SERINE
    'SGR': 'SER',  ##  SGR SER  MODIFIED SERINE
    'SHC': 'CYS',  ##  SHC CYS  S-HEXYLCYSTEINE
    'SHP': 'GLY',  ##  SHP GLY  (4-HYDROXYMALTOSEPHENYL)GLYCINE
    'SIC': 'ALA',  ##  SIC ALA
    'SLZ': 'LYS',  ##  SLZ LYS  L-THIALYSINE
    'SMC': 'CYS',  ##  SMC CYS  POST-TRANSLATIONAL MODIFICATION
    'SME': 'MET',  ##  SME MET  METHIONINE SULFOXIDE
    'SMF': 'PHE',  ##  SMF PHE  4-SULFOMETHYL-L-PHENYLALANINE
    'SNC': 'CYS',  ##  SNC CYS  S-NITROSO CYSTEINE
    'SNN': 'ASP',  ##  SNN ASP  POST-TRANSLATIONAL MODIFICATION
    'SOC': 'CYS',  ##  SOC CYS  DIOXYSELENOCYSTEINE
    'SOY': 'SER',  ##  SOY SER  OXACILLOYL-ACYLATED SERINE
    'SUI': 'ALA',  ##  SUI ALA
    'SUN': 'SER',  ##  SUN SER  TABUN CONJUGATED SERINE
    'SVA': 'SER',  ##  SVA SER  SERINE VANADATE
    'SVV': 'SER',  ##  SVV SER  MODIFIED SERINE
    'SVX': 'SER',  ##  SVX SER  MODIFIED SERINE
    'SVY': 'SER',  ##  SVY SER  MODIFIED SERINE
    'SVZ': 'SER',  ##  SVZ SER  MODIFIED SERINE
    'SXE': 'SER',  ##  SXE SER  MODIFIED SERINE
    'TBG': 'GLY',  ##  TBG GLY  T-BUTYL GLYCINE
    'TBM': 'THR',  ##  TBM THR
    'TCQ': 'TYR',  ##  TCQ TYR  MODIFIED TYROSINE
    'TEE': 'CYS',  ##  TEE CYS  POST-TRANSLATIONAL MODIFICATION
    'TH5': 'THR',  ##  TH5 THR  O-ACETYL-L-THREONINE
    'THC': 'THR',  ##  THC THR  N-METHYLCARBONYLTHREONINE
    'THR': 'THR',  ##  THR THR
    'TIH': 'ALA',  ##  TIH ALA  BETA(2-THIENYL)ALANINE
    'TMD': 'THR',  ##  TMD THR  N-METHYLATED, EPSILON C ALKYLATED
    'TNB': 'CYS',  ##  TNB CYS  S-(2,3,6-TRINITROPHENYL)CYSTEINE
    'TOX': 'TRP',  ##  TOX TRP
    'TPL': 'TRP',  ##  TPL TRP  TRYTOPHANOL
    'TPO': 'THR',  ##  TPO THR  HOSPHOTHREONINE
    'TPQ': 'ALA',  ##  TPQ ALA  2,4,5-TRIHYDROXYPHENYLALANINE
    'TQQ': 'TRP',  ##  TQQ TRP
    'TRF': 'TRP',  ##  TRF TRP  N1-FORMYL-TRYPTOPHAN
    'TRN': 'TRP',  ##  TRN TRP  AZA-TRYPTOPHAN
    'TRO': 'TRP',  ##  TRO TRP  2-HYDROXY-TRYPTOPHAN
    'TRP': 'TRP',  ##  TRP TRP
    'TRQ': 'TRP',  ##  TRQ TRP
    'TRW': 'TRP',  ##  TRW TRP
    'TRX': 'TRP',  ##  TRX TRP  6-HYDROXYTRYPTOPHAN
    'TTQ': 'TRP',  ##  TTQ TRP  6-AMINO-7-HYDROXY-L-TRYPTOPHAN
    'TTS': 'TYR',  ##  TTS TYR
    'TY2': 'TYR',  ##  TY2 TYR  3-AMINO-L-TYROSINE
    'TY3': 'TYR',  ##  TY3 TYR  3-HYDROXY-L-TYROSINE
    'TYB': 'TYR',  ##  TYB TYR  TYROSINAL
    'TYC': 'TYR',  ##  TYC TYR  L-TYROSINAMIDE
    'TYI': 'TYR',  ##  TYI TYR  3,5-DIIODOTYROSINE
    'TYN': 'TYR',  ##  TYN TYR  ADDUCT AT HYDROXY GROUP
    'TYO': 'TYR',  ##  TYO TYR
    'TYQ': 'TYR',  ##  TYQ TYR  AMINOQUINOL FORM OF TOPA QUINONONE
    'TYR': 'TYR',  ##  TYR TYR
    'TYS': 'TYR',  ##  TYS TYR  INE SULPHONATED TYROSINE
    'TYT': 'TYR',  ##  TYT TYR
    'TYX': 'CYS',  ##  TYX CYS  S-(2-ANILINO-2-OXOETHYL)-L-CYSTEINE
    'TYY': 'TYR',  ##  TYY TYR  IMINOQUINONE FORM OF TOPA QUINONONE
    'TYZ': 'ARG',  ##  TYZ ARG  PARA ACETAMIDO BENZOIC ACID
    'UMA': 'ALA',  ##  UMA ALA
    'VAD': 'VAL',  ##  VAD VAL  DEAMINOHYDROXYVALINE
    'VAF': 'VAL',  ##  VAF VAL  METHYLVALINE
    'VAL': 'VAL',  ##  VAL VAL
    'VDL': 'VAL',  ##  VDL VAL  (2R,3R)-2,3-DIAMINOBUTANOIC ACID
    'VLL': 'VAL',  ##  VLL VAL  (2S)-2,3-DIAMINOBUTANOIC ACID
    'HSD': 'HIS',  ##  up his
    'VME': 'VAL',  ##  VME VAL  O- METHYLVALINE
    'X9Q': 'ALA',  ##  X9Q ALA
    'XX1': 'LYS',  ##  XX1 LYS  N~6~-7H-PURIN-6-YL-L-LYSINE
    'XXY': 'ALA',  ##  XXY ALA
    'XYG': 'ALA',  ##  XYG ALA
    'YCM': 'CYS',  ##  YCM CYS  S-(2-AMINO-2-OXOETHYL)-L-CYSTEINE
    'YOF': 'TYR'}  ##  YOF TYR  3-FLUOROTYROSINE


class SCModeler(object):

    """Side Chain Modeler.

    Rebuilds side chains in CABS representation on C-alpha trace vector.
    """

    def __init__(self, nms):
        """Side Chain Modeler initialization.

        Argument:
        nms -- sequence of cabsDock.Atom representing subsequent mers.
        """
        self.nms = nms

    def execute(self, vec):
        """Takes vector of C alpha coords and residue names and returns vector of C beta coords."""
        vec = np.insert(vec, 0, vec[0] - (vec[2] - vec[1]), axis=0)
        vec = np.append(vec, np.array([vec[-1] + (vec[-2] - vec[-3])]), axis=0)

        nvec = np.zeros((len(vec) - 2, 3))
        for i in xrange(len(vec) - 2):
            c1, c2, c3 = vec[i: i + 3]

            rdif = c3 - c1
            rsum = (c3 - c2) + (c1 - c2)
            z = -1 * rsum / np.linalg.norm(rsum)
            x = rdif / np.linalg.norm(rdif)
            y = np.cross(z, x)

            w = np.cross(np.array([0, 0, 1]), z)
            w = w / np.linalg.norm(w)

            ph_t = np.array([1, 0, 0]), w
            cph = np.dot(*ph_t)
            cpht = np.cross(*ph_t)
            sph = np.linalg.norm(cpht) * np.sign(np.dot(cpht, np.array((0, 0, 1))))

            cps = np.dot(w, x)
            cwx = np.cross(w, x)
            sps = np.linalg.norm(cwx) * np.sign(np.dot(cwx, z))

            th_t = np.array([0, 0, 1]), z
            cth = np.dot(*th_t)
            sth = np.linalg.norm(np.cross(*th_t))

            rot = np.matrix( [  [cps * cph - sps * cth * sph, cps * sph + sps * cth * cph, sps * sth],
                                [-sps * cph - cps * cth * sph, -sps * sph + cps * cth * cph, cps * sth],
                                [sth * sph, -sth * cph, cth]])

            #~ comp = np.array(SIDECNT[nms[i].resname][:3])
            comp = np.array(SIDECNT[self.nms[i].resname][:3])
            #~ scat = np.array(SIDECNT[nms[i].resname][4:])
            nvec[i] = comp.dot(rot).A1 + c2

        return nvec


class InvalidAAName(Exception):
    """Exception raised when invalid amino acid name is used"""

    def __init__(self, name, l):
        self.name = (name, l)

    def __str__(self):
        return '%s is not a valid %d-letter amino acid code' % self.name


class ProgressBar:
    WIDTH = 60
    FORMAT = '[%s] %.1f%%\r'
    BAR0 = ' '
    BAR1 = '='

    def __init__(self, total=100, msg='', stream=stderr, delay=0):
        self.total = total
        self.current = 0
        self.stream = stream
        if msg:
            self.stream.write(msg + '\n')
        self.start_time = time()
        sleep(delay)

    def write(self):
        percent = 1.0 * self.current / self.total
        num = int(self.WIDTH * percent)
        percent = round(100. * percent, 1)
        bar = self.BAR1 * num + self.BAR0 * (self.WIDTH - num)
        self.stream.write(self.FORMAT % (bar, percent))
        self.stream.flush()

    def update(self, state=None):
        if not state:
            self.current += 1
        elif state < 0:
            self.current = self.total
        else:
            self.current = state
        if self.current > self.total:
            self.current = self.total
        self.write()

    def done(self, show_time=True):
        self.update(-1)
        self.write()
        self.stream.write('\n')
        if show_time:
            t = gmtime(time() - self.start_time)
            self.stream.write('Done in %s\n' % strftime('%H:%M:%S', t))
        self.stream.flush()


def aa_to_long(seq):
    """Converts short amino acid name to long."""
    s = seq.upper()
    if s in AA_NAMES:
        return AA_NAMES[s]
    else:
        raise InvalidAAName(seq, 1)


def aa_to_short(seq):
    """Converts long amino acid name to short."""
    s = seq.upper()
    for short, full in AA_NAMES.items():
        if full == s:
            return short
    else:
        raise InvalidAAName(seq, 3)


def next_letter(taken_letters):
    """Returns next available letter for new protein chain."""
    return re.sub('[' + taken_letters + ']', '', ascii_uppercase)[0]


def line_count(filename):
    i = 0
    with open(filename) as f:
        for i, l in enumerate(f, 1):
            pass
    return i


def ranges(data):
    result = []
    if not data:
        return result
    idata = iter(data)
    first = prev = next(idata)
    for following in idata:
        if following - prev == 1:
            prev = following
        else:
            result.append((first, prev + 1))
            first = prev = following
    result.append((first, prev + 1))
    return result


def kabsch(t, q, concentric=False):
    if not concentric:
        t = np.subtract(t, np.average(t, 0))
        q = np.subtract(q, np.average(q, 0))
    v, s, w = np.linalg.svd(np.dot(t.T, q))
    d = np.identity(3)
    if np.linalg.det(np.dot(w.T, v.T)) < 0:
        d[2, 2] = -1
    return np.dot(np.dot(w.T, d), v.T)


def smart_flatten(l):
    """
    Function which expands and flattens a list of integers.
    m-n -> m, m+1, ..., n
    """
    fl = []
    for i in l:
        if '-' in i:
            j = i.split('-')
            if len(j) is not 2:
                raise Exception('Invalid range syntax: ' + l)
            beg = int(j[0])
            end = int(j[1])
            if beg > end:
                raise Exception('The left index(%i) is greater than the right(%i)' % (beg, end))
            for k in range(beg, end + 1):
                fl.append(k)
        else:
            fl.append(int(i))
    return fl

# MC: Functionality moved to a separate class cabsDock.clustering.Clustering (IN PROGRESS)
def kmedoids(D, k, tmax=100):
    # determine dimensions of distance matrix D
    m, n = D.shape

    if k > n:
        raise Exception('too many medoids')
    # randomly initialize an array of k medoid indices
    M = np.arange(n)
    np.random.shuffle(M)
    M = np.sort(M[:k])

    # create a copy of the array of medoid indices
    Mnew = np.copy(M)

    # initialize a dictionary to represent clusters
    C = {}
    for t in xrange(tmax):
        # determine clusters, i. e. arrays of data indices
        J = np.argmin(D[:, M], axis=1)
        for kappa in range(k):
            C[kappa] = np.where(J == kappa)[0]
        # update cluster medoids
        for kappa in range(k):
            J = np.mean(D[np.ix_(C[kappa], C[kappa])], axis=1)
            j = np.argmin(J)
            Mnew[kappa] = C[kappa][j]
        np.sort(Mnew)
        # check for convergence
        if np.array_equal(M, Mnew):
            break
        M = np.copy(Mnew)
    else:
        # final update of cluster memberships
        J = np.argmin(D[:, M], axis=1)
        for kappa in range(k):
            C[kappa] = np.where(J == kappa)[0]

    # return results
    return M, C
<<<<<<< HEAD


def check_peptide_sequence(sequence):
    standard_one_letter_residues = AA_NAMES.keys()
    for residue in sequence:
        if residue not in standard_one_letter_residues:
            raise Exception(
                "The input peptide sequence contains a non-standard residue \"{0}\" that is currently not supported. The simulation cannot be performed.".format(
                    residue))
    return True


def fix_residue(residue):
    standard_three_letter_residues = AA_NAMES.values()
    known_non_standard_three_letter_residues = modified_residue_substitute.keys()
    if residue in standard_three_letter_residues:
        return residue
    elif residue in known_non_standard_three_letter_residues:
        modified = modified_residue_substitute[residue]
        warnings.warn(
            "In the current version residue \"{0}\" is not supported. \"{0}\" was replaced with \"{1}\" to perform the simulation.".format(
                residue, modified), UserWarning)
        return modified
    else:
        raise Exception("The PDB file contains unknown residue \"{0}\"".format(residue))
=======
>>>>>>> ffd9959b
<|MERGE_RESOLUTION|>--- conflicted
+++ resolved
@@ -801,7 +801,8 @@
 
     # return results
     return M, C
-<<<<<<< HEAD
+
+
 
 
 def check_peptide_sequence(sequence):
@@ -826,6 +827,4 @@
                 residue, modified), UserWarning)
         return modified
     else:
-        raise Exception("The PDB file contains unknown residue \"{0}\"".format(residue))
-=======
->>>>>>> ffd9959b
+        raise Exception("The PDB file contains unknown residue \"{0}\"".format(residue))