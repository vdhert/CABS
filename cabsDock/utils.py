--- conflicted
+++ resolved
@@ -38,16 +38,6 @@
 RANDOM_LIGAND_LIBRARY = np.reshape(
     np.fromfile(resource_filename('cabsDock', 'data/data2.dat'), sep=' '), (1000, 50, 3)
 )
-
-# Dictionary for amino acid name conversion
-# AA_NAMES = {
-#     'A': 'ALA', 'B': 'ASX', 'C': 'CYS', 'D': 'ASP', 'E': 'GLU',
-#     'F': 'PHE', 'G': 'GLY', 'H': 'HIS', 'I': 'ILE', 'J': 'XLE',
-#     'K': 'LYS', 'L': 'LEU', 'M': 'MET', 'N': 'ASN', 'O': 'HOH',
-#     'P': 'PRO', 'Q': 'GLN', 'R': 'ARG', 'S': 'SER', 'T': 'THR',
-#     'U': 'UNK', 'V': 'VAL', 'W': 'TRP', 'X': 'XAA', 'Y': 'TYR',
-#     'Z': 'GLX'
-# }
 
 AA_NAMES = {
     'A': 'ALA', 'C': 'CYS', 'D': 'ASP', 'E': 'GLU',
@@ -812,34 +802,23 @@
     else:
         raise Exception("The PDB file contains unknown residue \"{0}\"".format(residue))
 
-def plot_E_rmsds(trajectories, rmsds, energies, fname, _format='png'):
+def plot_E_rmsds(trajectories, rmsds, energies, fname, _format='svg'):
     #energies should be a list of modes as in energy calculation method header.get_energy(mode=...)
     fig, sfigarr = matplotlib.pyplot.subplots(3)
-<<<<<<< HEAD
-    for i, lab in zip((0, 1), labels):    #i is the energy mtx c and r and subplot ind at the same time
-        for traj, rmsd_list in zip(trajectories, rmsds):
-            sfigarr[i].stem(rmsd_list, [h.energy[i, i] for h in traj.headers])
-        sfigarr[i].set_ylabel(lab)
-=======
     for i, energy_mode in zip((0, 1), energies):
         #color fixes problem with older matplotlib version on Dworkowa
         for traj, rmsd_list, color in zip(trajectories, rmsds, ['blue','orange']):
-            sfigarr[i].scatter(rmsd_list, [h.get_energy(mode=energy_mode, number_of_peptides=traj.number_of_peptides) for h in traj.headers], color=color)
+            sfigarr[i].stem(rmsd_list, [h.get_energy(mode=energy_mode, number_of_peptides=traj.number_of_peptides) for h in traj.headers], color=color)
             # sfigarr[i].scatter(rmsd_list, [h.energy[i, i] for h in traj.headers])
         sfigarr[i].set_ylabel(energy_mode)
->>>>>>> fa350033
     for traj, rmsd_list in zip(trajectories, rmsds):
         sfigarr[2].hist(rmsd_list, int(np.max(rmsd_list) - np.min(rmsd_list)))
     fig.get_axes()[-1].set_xlabel('RMSD')
     matplotlib.pyplot.tight_layout()
-<<<<<<< HEAD
-    matplotlib.pyplot.savefig(fname + '.svg', format='svg')
-=======
     matplotlib.pyplot.savefig(fname + '.'+_format, format=_format)
->>>>>>> fa350033
     matplotlib.pyplot.close(fig)
 
-def plot_rmsd_N(rmsds, fname, _format='png'):
+def plot_rmsd_N(rmsds, fname, _format='svg'):
     for n, rmsd_lst in enumerate(rmsds):
         fig, sfig = matplotlib.pyplot.subplots(1)
         sfig.stem(range(len(rmsd_lst)), rmsd_lst)
@@ -847,8 +826,7 @@
         fig.get_axes()[0].set_xlabel('frame')
         fig.get_axes()[0].yaxis.set_major_locator(MaxNLocator(integer=True))
         matplotlib.pyplot.tight_layout()
-<<<<<<< HEAD
-        matplotlib.pyplot.savefig(fname + '_replica_%i' % n + '.svg', format='svg')
+        matplotlib.pyplot.savefig(fname + '_replica_%i' % n + '.' + _format, format=_format)
         matplotlib.pyplot.close(fig)
 
 def _chunk_lst(lst, sl_len, extend_last=None):
@@ -859,17 +837,10 @@
     sl_len -- len of one slice.
     extend_last -- value to be put in last slice in order to extend it to proper length.
     """
-=======
-        matplotlib.pyplot.savefig(fname + '_replica_%i' % n + '.' + _format, format=_format)
-        matplotlib.pyplot.close(fig)
-
-def _chunk_lst(lst, sl_len):
->>>>>>> fa350033
     slists = []
     while lst != []:
         slists.append(lst[:sl_len])
         lst = lst[sl_len:]
-<<<<<<< HEAD
     if extend_last is not None:
         _extend_last(slists, sl_len, extend_last)
     return slists
@@ -877,38 +848,24 @@
 def _extend_last(sseries, slen, token):
     sseries[-1].extend([token] * (slen - len(sseries[-1])))
 
-def mk_histos_series(series, labels, fname):
-=======
-    return slists
-
-def mk_histos_series(series, labels, fname, mpl_args={}, _format='png'):
->>>>>>> fa350033
+def mk_histos_series(series, labels, fname, _format='svg'):
     """
     Arguments:
     series -- list of sequences of data to be plotted.
     labels -- corresponding ticks labels.
     """
-<<<<<<< HEAD
-    slen = len(series)
-    fig, sfigarr = matplotlib.pyplot.subplots(slen)
-    if slen == 1:
-        sfigarr = [sfigarr]
+    fig, sfigarr = matplotlib.pyplot.subplots(len(series), squeeze=False)
 
     try:
         ylim = max(chain(*series))
     except ValueError:  # for empty series
         ylim = 5
-=======
-    fig, sfigarr = matplotlib.pyplot.subplots(len(series),1, squeeze=False)
-
->>>>>>> fa350033
     get_xloc = lambda x: [.5 * i for i in range(len(x))]
 
     fig.set_figheight(len(series))
 
     for n, (vls, ticks) in enumerate(zip(series, labels)):
         xloc = get_xloc(ticks)
-<<<<<<< HEAD
         sfigarr[n].bar(xloc, vls, width=.51, color='orange')
         sfigarr[n].set_ylim([0, ylim])
         sfigarr[n].set_yticklabels(["0.00", "%.2f" % ylim], fontsize=6)
@@ -916,13 +873,5 @@
         sfigarr[n].set_xticklabels(ticks, fontsize=6)
 
     matplotlib.pyplot.tight_layout()
-    matplotlib.pyplot.savefig(fname + '.svg', format='svg')
-=======
-        sfigarr[n,0].bar(xloc, vls, width=.45, color='orange')
-        sfigarr[n,0].set_xticks(xloc)
-        sfigarr[n,0].set_xticklabels(ticks)
-
-    matplotlib.pyplot.tight_layout()
     matplotlib.pyplot.savefig(fname + '.' + _format, format=_format)
->>>>>>> fa350033
     matplotlib.pyplot.close(fig)