--- conflicted
+++ resolved
@@ -1,22 +1,12 @@
 #parser,,,,,
 prog,CABSdock,,,,
 version,1.0,,,,
-description,"CABSdock application is a versatile tool for molecular docking of peptides to proteins.
-It allows for flexible docking (also with large-scale conformational changes) and with-
-out knowledge about the binding site. CABSdock enables peptide docking using only in-
-formation about the peptide sequence and the protein receptor structure. In addition to
-this input data, many advanced options are available that allow for manipulation of a
-simulation setup, a degree of protein flexibility or guiding the peptide binding etc.
-
-CABSdock method has been first made available as a web server [Nucleic Acids Research,
-43(W1): W419-W424, 2015; web server website: http://biocomp.chem.uw.edu.pl/CABSdock].
-The standalone application version [submitted to publication] provides the same mo-
-deling methodology equipped with many additional features and customizable options.",,,,
+description,"CABSdock application is a versatile tool for molecular docking of peptides to proteins. It allows for flexible docking (also with large-scale conformational changes) and without knowledge about the binding site. CABSdock enables peptide docking using only information about the peptide sequence and the protein receptor structure. In addition to this input data, many advanced options are available that allow for manipulation of a simulation setup, a degree of protein flexibility or guiding the peptide binding etc.
+
+CABSdock method has been first made available as a web server [Nucleic Acids Research, 43(W1): W419-W424, 2015; web server website: http://biocomp.chem.uw.edu.pl/CABSdock]. The standalone application version [submitted to publication] provides the same modeling methodology equipped with many additional features and customizable options.",,,,
 epilog,CABSdock repository: https://bitbucket.org/lcbio/cabsdock,,,,
 ,,,,,
-#group,BASIC OPTIONS,"Basic options allow tu run protein-peptide docking using only information about the peptide sequence
-and the protein receptor structure. In addition to peptide sequence, a peptide secondary structure
-information may be provided.",,,
+#group,BASIC OPTIONS,"Basic options allow tu run protein-peptide docking using only information about the peptide sequence and the protein receptor structure. In addition to peptide sequence, a peptide secondary structure information may be provided.",,,
 "-r, --receptor",RECEPTOR,"Loads receptor structure.
 
 RECEPTOR can be either:
@@ -34,12 +24,7 @@
 i.e. '-p HKILHRLLQD:CHHHHHHHHC' loads HKILHRLLQD peptide sequence
 with the secondary structure assignemnt: CHHHHHHHHC
 
-<<<<<<< HEAD
-HINT: If possible, it is always recommended to use secondary structure information/prediction.
-For residues with ambiguous secondary structure prediction assignment it is better to assign
-=======
 HINT: If possible, it is always recommended to use secondary structure information/prediction. For residues with ambiguous secondary structure prediction assignment it is better to assign
->>>>>>> c2297dcc
 coil (C) than the regular (H - helix or E - extended) type of structure.
 
 2. PDB code (optionally with chain ID) 
@@ -47,21 +32,10 @@
 
 3. PDB file with peptide's coordinates, loads only a peptide sequence from a PDB file",,append,
 ,,,,,
-<<<<<<< HEAD
-#group,RECEPTOR OPTIONS,"Receptor options allows to exclude some receptor residues from docking search and to manipulate the
-degree of protein receptor flexibility (using either --receptor-flexibility or --receptor-restraints)",,,
-"-e, --exclude",RESIDUES,"Excludes receptor residues listed in RESIDUES from the docking search, therefore enforces more
-effective search in other areas of a receptor surface, for example, it may be known that some
-parts of the protein are not accessible to peptide (due to binding to other proteins) and
-therefore it could be useful to exclude these regions from the search procedure
-=======
 #group,RECEPTOR OPTIONS,Receptor options allows to exclude some receptor residues from docking search and to manipulate the degree of protein receptor flexibility (using either --receptor-flexibility or --receptor-restraints),,,
 "-e, --exclude",RESIDUES,"Excludes receptor residues listed in RESIDUES from the docking search, therefore enforces more effective search in other areas of a receptor surface, for example, it may be known that some parts of the protein are not accessible to peptide (due to binding to other proteins) and therefore it could be useful to exclude these regions from the search procedure.
->>>>>>> c2297dcc
-
-RESIDUES must be a single string of characters (no whitespaces) consisting of residue identifiers
-(i. e. 123:A) or chain identifiers (i. e. A) joined with the '+' sign. '-' is also allowed to
-specify a continous range of residues, or chains.
+
+RESIDUES must be a single string of characters (no whitespaces) consisting of residue identifiers (i. e. 123:A) or chain identifiers (i. e. A) joined with the '+' sign. '-' is also allowed to specify a continous range of residues, or chains.
 
 Examples:
 '-e 123:A'                     excludes residue 123 from chain A
@@ -71,25 +45,16 @@
 '-e A+C'                                chains A and C
 '-e A-C'                                chains A, B and C
 
-<<<<<<< HEAD
-",,,
-=======
 
 Adding @PEP<N> at the end of the string limits the excluding to only N-th peptide
 i.e. -e 123:A@PEP1 will exclude residue 123 in chain A for binding with the first peptide only. If @PEP<N> is omitted the exclusion list affects all peptides.
 
 This option can be used multiple times to add multiple sets of excluded residues.",,append,
->>>>>>> c2297dcc
 --excluding-distance,DISTANCE,Sets minimum distance between side chain atoms of peptide(s) and receptor residues marked as 'excluded',5.0,,float
 "-f, --receptor-flexibility",FLEXIBILITY,"Modifies flexibility of selected receptor's residues:
 
 0 - fully flexible backbone
-<<<<<<< HEAD
-1 - almost stiff backbone (default value, given appropriate number of receptor restraints,
-    see --receptor-restraints option, value 1 allows for )
-=======
 1 - almost stiff backbone (default value, given appropriate number of receptor restraints)
->>>>>>> c2297dcc
 > 1 - increasing stiffnes
 
 FLEXIBILITY can be either:
@@ -98,13 +63,10 @@
 all receptor residues are assigned the same flexiblity equal that number
 
 2. 'bf'
-flexibility for each residue is read from the beta factor column of the CA atom in the pdb input file
-(Note that standard beta factor in pdb file has opposite meaning to CABSdock flexibillity, edit pdb
-accordingly or use FLEXIBILITY = 'bfi'),
+flexibility for each residue is read from the beta factor column of the CA atom in the pdb input file (Note that standard beta factor in pdb file has opposite meaning to CABSdock flexibillity, edit pdb accordingly or use FLEXIBILITY = 'bfi'),
 
 3. 'bfi'
-flexibility is assigned from the inverted beta factors in the input pdb file so that
-bf = 0.0 -> f = 1.0 and bf >= 1.0 -> f = 0.0
+flexibility is assigned from the inverted beta factors in the input pdb file so that bf = 0.0 -> f = 1.0 and bf >= 1.0 -> f = 0.0
 
 4. <filename>
 flexibility is read from file <filename> in the format of single residue entries:
@@ -115,16 +77,10 @@
 
 resid_ID - resid_ID <flexibility> i.e. 12:A - 15:A  0.75
 
-<<<<<<< HEAD
-multiple entries can be used",1.0,,
-"-R, --receptor-restraints",MODE GAP MIN MAX,"Allows to generate a set of binary distance restraints for C-alpha atoms, that keep the receptor
-in predefined conformation.
-=======
 Default value for residues not explicitely specified can be set by inserting at the top of the file a following line: default <default flexibility value>, if ommited default is 1.0
 
 multiple entries can be used",1.0,,
 "-R, --receptor-restraints",MODE GAP MIN MAX,"Allows to generate a set of binary distance restraints for C-alpha atoms, that keep the receptor in predefined conformation.
->>>>>>> c2297dcc
 
 MODE can be either:
 
@@ -137,9 +93,7 @@
 GAP specifies gap along the main chain for two resiudes to be restrained
 MIN and MAX are min and max values in Angstroms for two residues to be restrained",all 5 5.0 15.0,,
 ,,,,,
-#group,PEPTIDE OPTIONS,"Peptide options, apart from providing peptide sequence, allows to introduce starting peptide
-conformations and locations (when these additional options are not used, starting peptide conformations
-and locations are random)",,,
+#group,PEPTIDE OPTIONS,"Peptide options, apart from providing peptide sequence, allows to introduce starting peptide conformations and locations (when these additional options are not used, starting peptide conformations and locations are random)",,,
 "-P, --add-peptide",PEPTIDE CONFORMATION LOCATION,"Add peptide to the complex. This option can be used multiple times to add multiple peptides.
 
 PEPTIDE must be either:
@@ -149,9 +103,7 @@
 i.e. '-p HKILHRLLQD:CHHHHHHHHC' loads HKILHRLLQD peptide sequence with the secondary structure
 assignemnt: CHHHHHHHHC
 
-HINT: If possible, it is always recommended to use secondary structure information/prediction. For
-residues with ambiguous secondary structure prediction assignment it is better to assign coil (C) than
-the regular (H - helix or E - extended) type of structure.
+HINT: If possible, it is always recommended to use secondary structure information/prediction. For residues with ambiguous secondary structure prediction assignment it is better to assign coil (C) than the regular (H - helix or E - extended) type of structure.
 
 2. pdb file (may be gzipped)
 
@@ -165,68 +117,30 @@
     
 LOCATION sets initial location for the peptide. Must be either:
 
-1. random - peptide is placed in a random location on the surface of a sphere centered at the
-receptor's geometrical center at distance defined by the '-s, --separation' option from the surface
-of the receptor.
+1. random - peptide is placed in a random location on the surface of a sphere centered at the receptor's geometrical center at distance defined by the '-s, --separation' option from the surface of the receptor.
 
 2. keep - preserve location from file. This has no effect if PEPTIDE=SEQUENCE
 
-<<<<<<< HEAD
-3. patch - list of receptor's residues (i.e 123:A+125:A+17:B) Peptide will be placed above the
-geometrical center of listed residues at distance defined by the '-s, --separation' option from the
-surface of the receptor. WARNING: residues listed in path should be on the surface of the receptor and
-close to each other.",,append,
---separation,SEP,"This option enables advanced settings of building starting conformations of modelled complexes (to be
-used only in specific protocols). The option sets separation distance in Angstroms between the peptide
-and the surface of the receptor (default: 20 Angstroms)",20.0,,float
---insertion-clash,DIST,"This option enables advanced settings of building starting conformations of modelled complexes. The
-option sets distance in Angstroms between any two atoms (of different modeled chains) at which a clash
-occurs while building initial complex (default: 1 Angstrom)",1.0,,float
---insertion-attempts,NUM,"This option enables advanced settings of building starting conformations of modelled complexes. The
-option sets number of attempts to insert peptide while building inital complex (default: 1000)",1000,,int
-,,,,,
-#group,RESTRAINTS OPTIONS,"Restraints options allows to set up distance restraints, either between C-alpha atoms (CA) or Side
-Chains (SC), where SCs are geometric centers of side chains atoms (as defined in CABS coarse-grained
-=======
 3. patch - list of receptor's residues (i.e 123:A+125:A+17:B) Peptide will be placed above the geometrical center of listed residues at distance defined by the '-s, --separation' option from the surface of the receptor. WARNING: residues listed in path should be on the surface of the receptor and close to each other.",,append,
 --separation,SEP,This option enables advanced settings of building starting conformations of modelled complexes (to be used only in specific protocols). The option sets separation distance in Angstroms between the peptide and the surface of the receptor (default: 20 Angstroms),20.0,,float
 --insertion-clash,DIST,This option enables advanced settings of building starting conformations of modelled complexes. The option sets distance in Angstroms between any two atoms (of different modeled chains) at which a clash occurs while building initial complex (default: 1 Angstrom),1.0,,float
 --insertion-attempts,NUM,This option enables advanced settings of building starting conformations of modelled complexes. The option sets number of attempts to insert peptide while building inital complex (default: 1000),1000,,int
 ,,,,,
 #group,RESTRAINTS OPTIONS,"Restraints options allows to set up distance restraints, either between C-alpha atoms (CA) or Side Chains (SC), where SCs are geometric centers of side chains atoms (as defined in CABS coarse-grained
->>>>>>> c2297dcc
 model).",,,
 --ca-rest-add,RESI RESJ DIST WEIGHT,"Add distance restraint between CA atom in residue RESI and CA atom in residue RESJ
 
 DIST is a distance between these atoms and WEIGHT is restraint's weight from [0, 1].
 
-<<<<<<< HEAD
-In order to add restraints between the peptide and the receptor, or between two peptides
-use PEP1, PEP2, ... as chain identifiers of the peptides (even when peptide is read from a pdb file
-its chain identifier is ignored).
-
-i.e. ""123:A 5:PEP1 8.7 1.0"" adds restraint between the CA atom of the residue '123' in the chain A of
-the receptor and the CA atom of the 5th residue of the peptide.
+In order to add restraints between the peptide and the receptor, or between two peptides use PEP1, PEP2, ... as chain identifiers of the peptides (even when peptide is read from a pdb file its chain identifier is ignored).
+
+i.e. ""123:A 5:PEP1 8.7 1.0"" adds restraint between the CA atom of the residue '123' in the chain A of the receptor and the CA atom of the 5th residue of the peptide.
 
 If you add only one peptide both 'PEP' and 'PEP1' is a valid chain identifier.
 
-If you add multiple peptides they will be ordered as follows: [1] from config file added by the
-'peptide' option [2] from config file added by the 'add-peptide' option [3] from command line added by
-the '-p, --peptide' option [4] from command line added by the '--add-peptide' option.
-
-Peptides added by the same method preserve the order by which they appear in the config file, or on the
-command line.
-=======
-In order to add restraints between the peptide and the receptor, or between two peptides use PEP1, PEP2, ... as chain identifiers of the peptides (even when peptide is read from a pdb file its chain identifier is ignored).
-
-i.e. ""123:A 5:PEP1 8.7 1.0"" adds restraint between the CA atom of the residue '123' in the chain A of the receptor and the CA atom of the 5th residue of the peptide.
-
-If you add only one peptide both 'PEP' and 'PEP1' is a valid chain identifier.
-
 If you add multiple peptides they will be ordered as follows: [1] from config file added by the 'peptide' option [2] from config file added by the 'add-peptide' option [3] from command line added by the '-p, --peptide' option [4] from command line added by the '--add-peptide' option.
 
 Peptides added by the same method preserve the order by which they appear in the config file, or on the command line.
->>>>>>> c2297dcc
 
 Can be used multiple times to add multiple restraints.",,append,
 --sc-rest-add,RESI RESJ DIST WEIGHT,"Add distance restraint between SC pseudoatom in residue RESI and SC pseudoatom in residue RESJ; DIST is a distance between these pseudoatoms (geometric centers of side chain atoms) and WEIGHT is restraint's weight from [0, 1]. Can be used multiple times to add multiple restraints.",,append,
@@ -237,20 +151,6 @@
 ,,,,,
 #group,SIMULATION OPTIONS,Simulation options allow to modify different parameters of Replica Exchange Monte Carlo simulation procedure,,,
 --mc-annealing,NUM,set number of temperature annealing cycles (NUM > 0),20,,int
-<<<<<<< HEAD
---mc-cycles,NUM,"set number of simulation Monte Carlo cycles to NUM (NUM > 0)
-result trajectory will contain [mc-annealing] x NUM models",50,,int
---mc-steps,NUM,set number of  Monte Carlo cycles between trajectory frames (NUM > 0) NUM = 1 means that every generated conformation will occur in trajectory. This option is independent from --mc-cycles and --mc-annealing. Total number of conformations generated for each replica = [mc-annealing] x [mc-cycles] x [mc-steps],50,,int
---replicas,NUM,set number of replicas to be used in Replica Exchange Monte Carlo,10,,int
---replicas-dtemp,DELTA,set temperature increment between replicas,0.5,,float
---temperature,TINIT TFINAL,"set temperature range for simmulated annealing
-TINIT - initial temperature, TFINAL - final temperature
-
-CABSdock uses internal temperature units which do not correspond
-straightforwardly to real temperatures. T = 1.0 roughly corresponds
-to the temperature of the native state (crystal), folding temperature
-of small proteins in the CABS model is usually around T = 1.8 - 2.2",2.0 1.0,,float
-=======
 --mc-cycles,NUM,set number of simulation Monte Carlo cycles to NUM (NUM > 0) result trajectory will contain [mc-annealing] x NUM models,50,,int
 --mc-steps,NUM,set number of  Monte Carlo cycles between trajectory frames (NUM > 0) NUM = 1 means that every generated conformation will occur in trajectory. This option is independent from --mc-cycles and --mc-annealing. Total number of conformations generated for each replica = [mc-annealing] x [mc-cycles] x [mc-steps],50,,int
 --replicas,NUM,set number of replicas to be used in Replica Exchange Monte Carlo,10,,int
@@ -258,7 +158,6 @@
 --temperature,TINIT TFINAL,"set temperature range for simmulated annealing TINIT - initial temperature, TFINAL - final temperature
 
 CABSdock uses internal temperature units which do not correspond straightforwardly to real temperatures. T = 1.0 roughly corresponds to the temperature of the native state (crystal), folding temperature of small proteins in the CABS model is usually around T = 1.8 - 2.2",2.0 1.0,,float
->>>>>>> c2297dcc
 "-s, --random-seed",NUM,Seed for random number generator,,,int
 ,,,,,
 #group,ALL-ATOM RECONSTRUCTION OPTIONS,"All-atom reconstruction options allow to set up details of all-atom reconstruction and refinement procedure, which is performed using MODELLER package",,,
@@ -277,11 +176,7 @@
 --clustering-iterations,NUM,The number of iterations of the clustering k-medoids algorithm.,100,,int
 --filtering-number,NUM,Number of low-energy models from the trajectory to be filtered.,1000,,int
 --filtering-fromeach,,Picks (filtering-number/replicas) models from each replica. If False picks (filtering-number) low-energy models from the whole trajectory. ,,store_true,
-<<<<<<< HEAD
---clustering-medoids,NUM,Number of medoids in k-medoids clustering algorithm.,,,int
-=======
 --clustering-medoids,NUM,Number of medoids in k-medoids clustering algorithm.,10,,int
->>>>>>> c2297dcc
 --load-cabs-files,FILE,"Loads CABSdock simulation files and allows for repeated scoring and analysis of CABSdock trajectories (with new settings, for example using a reference complex structure and --reference option). ",,,
 --contact-maps,,"Stores contact maps matrix plots and histograms of contact frequencies.
 ",,store_true,
@@ -303,8 +198,4 @@
 --fortran-command,PATH,provide path to fortran compiler binary,gfortran,,
 --save-config-file,PATH,"generates a config file that may be used to re-run the docking or, together with TRAF and SEQ output files (see --save-cabs-files option), to run analysis on finished jobs (see --load-cabs-files option).",,,
 --save-cabs-files,,save CABSdock simulation files,,store_true,
-<<<<<<< HEAD
-"-V, --verbose",VERBOSITY,set verbosity level,,count,
-=======
-"-V, --verbose",VERBOSITY,"Controls how explicit the program output is. -1 for silent mode (only critical messages), 3 for maximum verbosity. Defaults to 1.",1,,int
->>>>>>> c2297dcc
+"-V, --verbose",VERBOSITY,"Controls how explicit the program output is. -1 for silent mode (only critical messages), 3 for maximum verbosity. Defaults to 1.",1,,int