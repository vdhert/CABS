--- conflicted
+++ resolved
@@ -27,12 +27,7 @@
         header = line.split()
         self.model = int(header[0])
         self.length = (int(header[1]) - 2,)
-<<<<<<< HEAD
-        self.energy = np.matrix(header[2 : -2], float)
-        #self.energy = np.array(header[2:-2]).reshape(len(header)-4)
-=======
         self.energy = np.matrix(header[2: -2], float)
->>>>>>> 89b240f3
         self.temperature = float(header[-2])
         self.replica = int(header[-1])
         self.rmsd = 0
@@ -63,14 +58,8 @@
     def get_energy(self):
         """ Returns the total energy of the system. """
         return np.sum(np.tril(self.energy))
-<<<<<<< HEAD
-
-
-
-=======
-
-
->>>>>>> 89b240f3
+
+
 class Trajectory(object):
     """
     Class holding compressed trajectory.
@@ -175,7 +164,7 @@
     def select(self, selection):
         template = self.template.select(selection)
         inds = [self.template.atoms.index(a) for a in template]
-        return Trajectory(template, self.coordinates[:, :, inds, :], self.headers)
+        return Trajectory(template, self.coordinates[:,:,inds,:], self.headers)
 
     def to_atoms(self):
         result = Atoms()
@@ -207,39 +196,6 @@
             np.copyto(model, np.add(np.dot(np.subtract(model, q_com), kabsch(t, q, concentric=True)), t_com))
         self.coordinates.reshape(shape)
 
-<<<<<<< HEAD
-    # MC: Functionality moved to a separate class cabsDock.filter.Filter (IN PROGRESS)
-
-    def filter(self, number):
-        """
-        Temporary filtering - top N from each replica by total energy
-        """
-        replicas = len(self.coordinates)
-        models = len(self.coordinates[0])
-        if 0 < replicas * models <= number:
-            return self
-        else:
-            headers = []
-            coordinates = []
-            from_replica = int(number / replicas)
-            remains = number - replicas * from_replica
-            for replica in range(replicas):
-                current = [h for h in self.headers if h.replica == replica + 1]
-                by_energy = sorted(current, key=lambda x: np.sum(x.energy[:, 1:2]))
-                top = from_replica + (replica < remains)
-                current = sorted(sorted(by_energy[:top], key=lambda x: x.model), key=lambda x: x.replica)
-                headers.extend(current)
-                mdls = []
-                for h in current:
-                    mdls.append(h.model - 1)
-                rngs = ranges(mdls)
-                for r in rngs:
-                    c = self.coordinates[replica][r[0]: r[1]]
-                    coordinates.append(c)
-            return Trajectory(self.template, np.array([np.concatenate(coordinates)]), headers)
-
-=======
->>>>>>> 89b240f3
     def rmsd_matrix(self, msg=''):
         """
         Calculates rmsd matrix with no fitting for all pairs od models in trajectory.
@@ -274,11 +230,7 @@
         """
 
         def rmsd(m1, m2, length):
-<<<<<<< HEAD
-            return np.sqrt(np.sum((m1 - m2)**2) / length)
-=======
             return np.sqrt(np.sum((m1 - m2) ** 2) / length)
->>>>>>> 89b240f3
 
         target_selection = 'name CA and not HETERO'
         target_selection += ' and chain ' + ','.join(native_receptor_chain)
@@ -317,11 +269,9 @@
         return m
 
 if __name__ == '__main__':
-    tra = Trajectory.read_trajectory('.CABS/TRAF', '.CABS/SEQ')
-    tra.rmsd_matrix()
-    #tra.rmsd_to_native(native_pdb='1jbu', native_receptor_chain='H', native_peptide_chain ='X', model_peptide_chain='C')
-    # from pdb import Pdb
-    # target = Pdb(pdb_code='1jbu').atoms.select('name CA and chain H')
-    # tra.align_to(target, 'chain H')
-#     traf = tra.select('chain B, D')
-#     traf.to_atoms().save_to_pdb('dupa.pdb')+    tra = Trajectory.read_trajectory('CABS/TRAF', 'CABS/SEQ')
+    from pdb import Pdb
+    target = Pdb(pdb_code='1rjk').atoms.select('name CA and chain A')
+    tra.align_to(target, 'chain A, B')
+    traf = tra.select('chain B, D')
+    traf.to_atoms().save_to_pdb('dupa.pdb')