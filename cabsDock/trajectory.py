--- conflicted
+++ resolved
@@ -1,3 +1,4 @@
+import numpy as np
 from copy import deepcopy
 
 import numpy as np
@@ -26,16 +27,10 @@
         header = line.split()
         self.model = int(header[0])
         self.length = (int(header[1]) - 2,)
-<<<<<<< HEAD
         self.energy = np.matrix(header[3, -2], float)
         self.temperature = float(header[-2])
         self.replica = int(header[-1])
-=======
-        self.energy = np.matrix(header[4:1:-1], float)
-        self.temperature = float(header[5])
-        self.replica = int(header[6])
         self.rmsd = 0
->>>>>>> b68aed5c
 
     def __repr__(self):
         return 'Replica: %d Model: %d Length: %s T: %.2f E: %s' % (
@@ -134,8 +129,8 @@
 
         return headers, coordinates
 
-    @staticmethod
-    def read_trajectory(traf, seq):
+    @classmethod
+    def read_trajectory(cls, traf, seq):
         template = Atoms(Trajectory.read_seq(seq))
         headers, coordinates = Trajectory.read_traf(traf)
 
@@ -160,7 +155,7 @@
             raise Exception('Invalid number of atoms in %s!!!' % traf)
 
         coordinates = coordinates.reshape(replicas, models, sum_length, 3)
-        return Trajectory(template, coordinates, headers)
+        return cls(template, coordinates, headers)
 
     def select(self, selection):
         template = self.template.select(selection)
