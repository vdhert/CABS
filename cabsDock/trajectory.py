--- conflicted
+++ resolved
@@ -2,6 +2,7 @@
 
 import StringIO
 import numpy
+import operator
 import numpy as np
 
 from atom import Atom, Atoms
@@ -10,6 +11,7 @@
 from utils import kabsch
 from utils import ProgressBar
 from align import AbstractAlignMethod
+from align import AlignError
 import warnings
 
 __all__ = ['Trajectory', 'Header']
@@ -261,7 +263,7 @@
 
         return self.rmsd_to_given(native, nat_pept, model_peptide_chain)
 
-    def rmsd_to_reference(self, ref_pdb, pept_chain, ref_pept_chid=None, align_mth='trivial', pept_align_kwargs={}, target_align_kwargs={}):
+    def rmsd_to_reference(self, temp_target_ids, ref_pdb, pept_chain, ref_pept_chid=None, align_mth='trivial', pept_align_kwargs={}, target_align_kwargs={}):
         """
         Arguments:
         ref_pdb -- str; pdb code of reference structure.
@@ -273,35 +275,47 @@
         """
         mth = AbstractAlignMethod.get_subclass_dict()[align_mth]
         ref_stc = Pdb(pdb_code=ref_pdb).atoms.select('name CA and not HETERO')
-<<<<<<< HEAD
         # aligning peptide
         if ref_pept_chid is None:
             temp_pept = self.template.select('name CA and not HETERO and chain %s' % pept_chain)
-            ref_pept, temp_pept = [Atoms(arg=list(i)) for i in zip(*mth.execute(ref_stc, temp_pept, **pept_align_kwargs))]
+            ref_pept, temp_pept = [Atoms(arg=list(i)) for i in zip(*mth.execute(ref_stc, temp_pept, short=True, **pept_align_kwargs))]
             ref_pept_chs = set([i.chid for i in ref_pept.atoms])
             if len(ref_pept_chs) > 1: raise ValueError("Peptide aligned to more tha one chain")
             ref_pept_chid = max(ref_pept_chs)
         else:
             ref_pept = ref_stc.atoms.select('NAME CA and CHAIN %s' % ref_pept_chid)
-=======
-        ref_pept_mers, temp_pept_mers = zip(*mth.execute(ref_stc, temp_pept))
->>>>>>> c4079c39
 
         # choosing remaining chains but the one aligned with peptide
         ref_target = ref_stc.select('not CHAIN %s' % ref_pept_chid)
+        temp_target = self.template.select("CHAIN %s" % " or CHAIN ".join(temp_target_ids))
 
         # aligning target to reference not-peptide
-        ref_target_chs = [i.chid for i in ref_target.atoms]
-        temp_target_chs = [i.chid for i in self.template.atoms]
-        import imp
-        pdbx = imp.load_source('test', '/usr/lib/python2.7/pdb.py')
-        pdbx.set_trace()
-
-
-        ref_target_mers, temp_target_mers = zip(*mth.execute(ref_stc, self.template.select('name CA and not HETERO and not chain %s' % pept_chain)))
+        ref_target_ids = tuple(set([i.chid for i in ref_target.atoms]))
+        mtch_mtx = numpy.zeros((len(ref_target_ids), len(temp_target_ids)), dtype=int)
+        algs = {}
+        key = 1
+        for n, rch in enumerate(ref_target_ids):
+            for m, tch in enumerate(temp_target_ids):
+                ref = ref_stc.select('name CA and not HETERO and chain %s' % rch)
+                tmp = self.template.select('name CA and not HETERO and chain %s' % tch)
+                if 0 in (len(ref), len(tmp)): continue  #??? whai?
+                try:
+                    algs[key] = mth.execute(ref, tmp)
+                except AlignError:
+                    continue
+                mtch_mtx[n, m] = key
+                key += 1
+
+        longest_keys = [max(mtch_mtx[:, tch], key=lambda k: len(algs.get(k, ()))) for tch in range(len(temp_target_ids))]
+        best_alg = reduce(operator.add, [algs.get(k, ()) for k in longest_keys])
+        #~ import imp
+        #~ pdbx = imp.load_source('test', '/usr/lib/python2.7/pdb.py')
+        #~ pdbx.set_trace()
+
+        ref_target_mers, temp_target_mers = zip(*best_alg)
         aligned_ref = Atoms(arg=list(ref_target_mers))
         aligned_tem = Atoms(arg=list(temp_target_mers))
-        ref_pept_arr = numpy.array(Atoms(arg=list(ref_pept_mers)).to_matrix())
+        ref_pept_arr = numpy.array(ref_pept.to_matrix())
         return self.rmsd_to_given(aligned_ref, ref_pept_arr, pept_chain, template_aligned=aligned_tem)
 
     def rmsd_to_given(self, structure, peptide, pept_chain, template_aligned=None):
