--- conflicted
+++ resolved
@@ -7,11 +7,7 @@
 import numpy as np
 
 from atom import Atom, Atoms
-<<<<<<< HEAD
-from PDBlib import Pdb
-=======
-from pdb import Pdb,InvalidPdbCode
->>>>>>> c2297dcc
+from PDBlib import Pdb, InvalidPdbCode
 from utils import ranges
 from utils import kabsch
 from align import AbstractAlignMethod
