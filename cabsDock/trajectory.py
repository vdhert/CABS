from copy import deepcopy

<<<<<<< HEAD
from cabsDock.atom import Atom, Atoms
from cabsDock.utils import ranges, kabsch, ProgressBar
=======
import numpy
import numpy as np

from atom import Atom, Atoms
from pdb import Pdb
from utils import ranges, kabsch, ProgressBar
import warnings
>>>>>>> 83a8e846

__all__ = ['Trajectory', 'Header']


class Header:
    """Trajectory header read from CABS output: energies and temperatures"""

    class CannotMerge(Exception):
        """Raised when trying to merge headers for different frames"""

        def __init__(self, h1, h2):
            self.msg = 'Cannot merge headers: %s and %s' % (h1, h2)

        def __str__(self):
            return self.msg

    def __init__(self, line):
        header = line.split()
        self.model = int(header[0])
        self.length = (int(header[1]) - 2,)
        self.energy = np.matrix(header[2 : -2], float)
        #self.energy = np.array(header[2:-2]).reshape(len(header)-4)
        self.temperature = float(header[-2])
        self.replica = int(header[-1])
        self.rmsd = 0

    def __repr__(self):
        return 'Replica: %d Model: %d Length: %s T: %.2f E: %s' % (
            self.replica,
            self.model,
            self.length,
            self.temperature,
            str(self.energy.tolist())
        )

    def __add__(self, other):
        """Merges two headers from two chains of the same frame"""
        if self.replica != other.replica or self.model != other.model:
            raise Header.CannotMerge(self, other)
        else:
            dt = self.temperature - other.temperature
            if dt ** 2 > 1e-6:
                raise Exception("Cannot merge headers with different T!!!")
            else:
                h = deepcopy(self)
                h.length += other.length
                h.energy = np.concatenate([self.energy, other.energy])
        return h

    def get_energy(self):
        """ Returns the total energy of the system. """
        return np.sum(np.tril(self.energy))



class Trajectory(object):
    """
    Class holding compressed trajectory.
    """
    GRID = 0.61

    def __init__(self, template, coordinates, headers):
        self.template = template
        self.coordinates = coordinates
        self.headers = headers
        self.rmsd_native = None

    @staticmethod
    def read_seq(filename):
        atoms = []
        with open(filename) as f:
            for i, line in enumerate(f):
                atoms.append(
                    Atom(
                        hetatm=False,
                        serial=i + 1,
                        name='CA',
                        alt=line[7],
                        resname=line[8:11],
                        chid=line[12],
                        resnum=int(line[1:5]),
                        icode=line[5],
                        occ=float(line[15]),
                        bfac=float(line[16:22])
                    )
                )
        return atoms

    @staticmethod
    def read_traf(filename):
        headers = []
        replicas = {}

        def save_header(h):
            headers.append(h)

        def save_coord(c, r):
            if r not in replicas:
                replicas[r] = []
            replicas[r].extend(c[3:-3])

        with open(filename) as f:
            current_header = None
            current_coord = []
            for line in f:
                if '.' in line:
                    header = Header(line)
                    if not current_header:
                        current_header = header
                    else:
                        save_coord(current_coord, current_header.replica)
                        current_coord = []
                        try:
                            current_header = current_header + header
                        except Header.CannotMerge:
                            save_header(current_header)
                            current_header = header
                else:
                    current_coord.extend(map(int, line.split()))
            save_header(current_header)
            save_coord(current_coord, current_header.replica)

        headers.sort(key=lambda x: x.model)
        headers.sort(key=lambda x: x.replica)
        coordinates = np.array([Trajectory.GRID * x for y in sorted(replicas) for x in replicas[y]])

        return headers, coordinates

    @classmethod
    def read_trajectory(cls, traf, seq):
        template = Atoms(Trajectory.read_seq(seq))
        headers, coordinates = Trajectory.read_traf(traf)

        replicas = len(set(h.replica for h in headers))
        if len(headers) % replicas:
            raise Exception('Replicas have different sizes!!!')
        models = len(headers) / replicas
        length = headers[0].length

        if any(length != h.length for h in headers):  # check if all frames have the same shape
            raise Exception('Invalid headers in %s!!!' % traf)

        sum_length = sum(length)

        if sum_length != len(template):
            # check if number of atoms in SEQ matches that in trajectory headers
            raise Exception('Different number of atoms in %s and %s!!!' % (traf, seq))

        # final test if information from headers agrees with number of coordinates
        size_test = replicas * models * sum_length * 3
        if size_test != len(coordinates):
            raise Exception('Invalid number of atoms in %s!!!' % traf)

        coordinates = coordinates.reshape(replicas, models, sum_length, 3)
        return cls(template, coordinates, headers)

    def select(self, selection):
        template = self.template.select(selection)
<<<<<<< HEAD
        inds = [self.template.atoms.index(a) for a in template]
        return Trajectory(template, self.coordinates[:,:,inds,:], self.headers)
=======
        pieces = ranges([self.template.atoms.index(a) for a in template])
        shape = self.coordinates.shape
        self.coordinates.reshape(-1, len(self.template), 3)
        coordinates = []
        for replica in self.coordinates:
            replica_new = []
            for model in replica:
                replica_new.append(np.concatenate(
                    [
                        model[piece[0]:piece[1]] for piece in pieces
                    ]
                ))
            coordinates.append(np.stack(replica_new))
        coordinates = np.stack(coordinates)
        self.coordinates.reshape(shape)
        if len(self.coordinates) == 0:
            warnings.warn(
                "The selection \"{0}\" results in an empty trajectory.".format(
                    selection), UserWarning
                )
        return Trajectory(template, coordinates, self.headers)
>>>>>>> 83a8e846

    def to_atoms(self):
        result = Atoms()
        num = 0
        shape = self.coordinates.shape
        for model in self.coordinates.reshape(-1, len(self.template), 3):
            atoms = deepcopy(self.template)
            num += 1
            atoms.set_model_number(num)
            atoms.from_matrix(model)
            result.extend(atoms)
        self.coordinates.reshape(shape)
        return result

    def align_to(self, target, selection=''):
        if not selection:
            selection = 'chain ' + ','.join(target.list_chains().keys())
        pieces = ranges([self.template.atoms.index(a) for a in self.template.select(selection)])

        t = target.to_matrix()
        t_com = np.average(t, 0)
        t = np.subtract(t, t_com)

        shape = self.coordinates.shape
        for model in self.coordinates.reshape(-1, len(self.template), 3):
            query = np.concatenate([model[piece[0]:piece[1]] for piece in pieces])
            q_com = np.average(query, 0)
            q = np.subtract(query, q_com)
            np.copyto(model, np.add(np.dot(np.subtract(model, q_com), kabsch(t, q, concentric=True)), t_com))
        self.coordinates.reshape(shape)

    # MC: Functionality moved to a separate class cabsDock.filter.Filter (IN PROGRESS)

    def filter(self, number):
        """
        Temporary filtering - top N from each replica by total energy
        """
        replicas = len(self.coordinates)
        models = len(self.coordinates[0])
        if 0 < replicas * models <= number:
            return self
        else:
            headers = []
            coordinates = []
            from_replica = int(number / replicas)
            remains = number - replicas * from_replica
            for replica in range(replicas):
                current = [h for h in self.headers if h.replica == replica + 1]
                by_energy = sorted(current, key=lambda x: np.sum(x.energy[:, 1:2]))
                top = from_replica + (replica < remains)
                current = sorted(sorted(by_energy[:top], key=lambda x: x.model), key=lambda x: x.replica)
                headers.extend(current)
                mdls = []
                for h in current:
                    mdls.append(h.model - 1)
                rngs = ranges(mdls)
                for r in rngs:
                    c = self.coordinates[replica][r[0]: r[1]]
                    coordinates.append(c)
            return Trajectory(self.template, np.array([np.concatenate(coordinates)]), headers)

    def rmsd_matrix(self, msg=''):
        """
        Calculates rmsd matrix with no fitting for all pairs od models in trajectory.
        :return: np.array
        """

        def rmsd(m1, m2, ml):
            return np.sqrt(np.sum((m1 - m2) ** 2) / ml)

        model_length = len(self.template)
        models = self.coordinates.reshape(-1, model_length, 3)
        dim = len(models)
        result = np.zeros((dim, dim))
        if msg:
            bar = ProgressBar((dim * dim - dim) / 2, msg=msg)
        else:
            bar = None
        for i in range(dim):
            for j in range(i + 1, dim):
                if bar:
                    bar.update()
                result[i, j] = result[j, i] = rmsd(models[i], models[j], model_length)
        if bar:
            bar.done(True)
        return result

    def rmsd_to_native(self, native_pdb="", native_receptor_chain="", native_peptide_chain="", model_peptide_chain=""):
        """
        Calculates a list of ligand - rmsd of the models to the native structure (argument 'native' is either
        a PDB code (to be downloaded) or a local PDB file).
        :return: np.array
        """

        def rmsd(m1, m2, length):
            return np.sqrt(np.sum((m1 - m2)**2) / length)

        target_selection = 'name CA and not HETERO'
        target_selection += ' and chain ' + ','.join(native_receptor_chain)
        pdb = Pdb(pdb_code=native_pdb[:4])
        native = pdb.atoms.remove_alternative_locations().select(target_selection).models()[0]
        shape = self.coordinates.shape
        self.align_to(native, target_selection)
        models_peptide_traj = self.select("chain " + model_peptide_chain)
        peptide_length = len(models_peptide_traj.template)
        models_peptide = models_peptide_traj.coordinates.reshape(-1, peptide_length, 3)
        # TO BE FIXED: cabsDock.atoms.to_matrix() method returns numpy.matrix, for consistency
        # should return numpy.array instead.
        native_peptide = numpy.array(pdb.atoms.remove_alternative_locations().select(
            "name CA and not HETERO and chain " + native_peptide_chain
        ).models()[0].to_matrix())
        result = np.zeros(
            (len(models_peptide))
        )
        for i, h in zip(range(len(models_peptide)), self.headers):
            result[i] = rmsd(models_peptide[i], native_peptide, peptide_length)
            h.rmsd = result[i]
        self.coordinates.reshape(shape)
        print('... done.')
        return result

    def get_model(self, model):
        """
        Do poprawy 
        """
        shape = self.coordinates.shape
        coordinates = self.coordinates.reshape(-1, len(self.template), 3)[model]
        atoms = deepcopy(self.template)
        atoms.set_model_number(model + 1)
        m = atoms.from_matrix(coordinates)
        self.coordinates.reshape(shape)
        return m

if __name__ == '__main__':
    tra = Trajectory.read_trajectory('.CABS/TRAF', '.CABS/SEQ')
    tra.rmsd_matrix()
    #tra.rmsd_to_native(native_pdb='1jbu', native_receptor_chain='H', native_peptide_chain ='X', model_peptide_chain='C')
    # from pdb import Pdb
    # target = Pdb(pdb_code='1jbu').atoms.select('name CA and chain H')
    # tra.align_to(target, 'chain H')
#     traf = tra.select('chain B, D')
#     traf.to_atoms().save_to_pdb('dupa.pdb')<|MERGE_RESOLUTION|>--- conflicted
+++ resolved
@@ -1,9 +1,5 @@
 from copy import deepcopy
 
-<<<<<<< HEAD
-from cabsDock.atom import Atom, Atoms
-from cabsDock.utils import ranges, kabsch, ProgressBar
-=======
 import numpy
 import numpy as np
 
@@ -11,7 +7,6 @@
 from pdb import Pdb
 from utils import ranges, kabsch, ProgressBar
 import warnings
->>>>>>> 83a8e846
 
 __all__ = ['Trajectory', 'Header']
 
@@ -170,32 +165,8 @@
 
     def select(self, selection):
         template = self.template.select(selection)
-<<<<<<< HEAD
         inds = [self.template.atoms.index(a) for a in template]
         return Trajectory(template, self.coordinates[:,:,inds,:], self.headers)
-=======
-        pieces = ranges([self.template.atoms.index(a) for a in template])
-        shape = self.coordinates.shape
-        self.coordinates.reshape(-1, len(self.template), 3)
-        coordinates = []
-        for replica in self.coordinates:
-            replica_new = []
-            for model in replica:
-                replica_new.append(np.concatenate(
-                    [
-                        model[piece[0]:piece[1]] for piece in pieces
-                    ]
-                ))
-            coordinates.append(np.stack(replica_new))
-        coordinates = np.stack(coordinates)
-        self.coordinates.reshape(shape)
-        if len(self.coordinates) == 0:
-            warnings.warn(
-                "The selection \"{0}\" results in an empty trajectory.".format(
-                    selection), UserWarning
-                )
-        return Trajectory(template, coordinates, self.headers)
->>>>>>> 83a8e846
 
     def to_atoms(self):
         result = Atoms()
