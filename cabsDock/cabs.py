--- conflicted
+++ resolved
@@ -4,21 +4,16 @@
 import re
 import numpy as np
 import tarfile
-import logger
 from os.path import join, exists, isdir
 from operator import attrgetter
 from subprocess import Popen, PIPE, check_output
 from random import randint
 from threading import Thread
 from pkg_resources import resource_filename
-from collections import OrderedDict
-from tempfile import mkdtemp
-from time import strftime
-
-from cabsDock.vector3d import Vector3d
-from cabsDock.trajectory import Trajectory
-
-__all__ = ['CABS']
+
+from vector3d import Vector3d
+from trajectory import Trajectory
+
 
 class CabsLattice:
     """
@@ -116,17 +111,11 @@
         """
         #~ import pdb; pdb.set_trace()
         Thread.__init__(self)
-        logger.debug(module_name=__all__[0],msg="Loading structures...")
+
         fchains, seq, ids = CabsRun.load_structure(protein_complex)
-        logger.debug(module_name=__all__[0], msg="Loading restraints...")
         restr, maxres = CabsRun.load_restraints(
             restraints.update_id(ids), config['ca_rest_weight'], config['sc_rest_weight']
         )
-
-        exclude = CabsRun.load_excluding(
-            protein_complex.receptor.exclude, config['excluding_distance'], ids
-        )
-
         ndim = max(protein_complex.chain_list.values()) + 2
         nmols = len(protein_complex.chain_list)
         nreps = config['replicas']
@@ -134,23 +123,25 @@
         total_lines = int(sum(1 + np.ceil((ch + 2) / 4.) for ch in protein_complex.chain_list.values())) \
             * nreps * config['mc_cycles'] * config['mc_annealing']
 
-        cabs_dir = mkdtemp(
-            prefix=strftime('.%d%b.%H:%M:%S.'),
-            dir=config['work_dir']
-        )
+        cabs_dir = join(config['work_dir'], '.CABS')
+        if exists(cabs_dir):
+            if not isdir(cabs_dir):
+                raise Exception(cabs_dir + ' exists and is not a directory!!!')
+            else:
+                tra = join(cabs_dir, 'TRAF')
+                if exists(tra):
+                    os.remove(tra)
+
+        else:
+            os.mkdir(cabs_dir, 0755)
 
         with open(join(cabs_dir, 'FCHAINS'), 'w') as f:
             f.write(fchains)
         with open(join(cabs_dir, 'SEQ'), 'w') as f:
             f.write(seq)
         with open(join(cabs_dir, 'INP'), 'w') as f:
-<<<<<<< HEAD
-            f.write(inp + restr + exclude)
-=======
             f.write(inp + restr + '0 0')
->>>>>>> 650c97cf
-
-        logger.debug(module_name=__all__[0], msg="Building exe...")
+
         run_cmd = CabsRun.build_exe(
             params=(ndim, nreps, nmols, maxres),
             src=resource_filename('cabsDock', 'data/data0.dat'),
@@ -173,7 +164,7 @@
     def load_structure(protein_complex):
         fchains = None
         seq = ''
-        cabs_ids = OrderedDict()
+        cabs_ids = {}
         for model in protein_complex.models():
             chains = model.chains()
             if not fchains:
@@ -203,10 +194,11 @@
                 fchains[i] += str(len(vectors)) + '\n' + '\n'.join(
                     ['%i %i %i' % (int(v.x), int(v.y), int(v.z)) for v in vectors]
                 ) + '\n'
+
         return ''.join(fchains), seq, cabs_ids
 
     @staticmethod
-    def load_restraints(restraints, ca_weight=1.0, sg_weight=1.0):
+    def load_restraints(restraints, ca_weight=1.0, sg_weight=0.0):
         max_r = 0
 
         rest = [r for r in restraints.data if not r.sg]
@@ -234,12 +226,6 @@
         return restr, max_r
 
     @staticmethod
-    def load_excluding(excl, dist, cabs_ids):
-        return '%i %f\n' % (len(excl), dist) + '\n'.join(
-            '%i %i %i %i' % (cabs_ids[i] + cabs_ids[j]) for i, j in excl
-        )
-
-    @staticmethod
     def build_exe(params, src, exe='cabs', build_command='gfortran', build_flags='', destination='.'):
         with open(src) as f:
             lines = f.read()
@@ -277,13 +263,6 @@
         )
 
     def run(self):
-<<<<<<< HEAD
-        monitor = logger.cabs_observer(interval=0.2,traj = join(self.cfg['cwd'], 'TRAF'), n_lines=self.cfg['tra'])
-        CABS = Popen(self.cfg['exe'], cwd=self.cfg['cwd'],stderr=PIPE,stdin=PIPE)
-        (stdout, stderr) = CABS.communicate()
-        if stderr: logger.warning(module_name=__all__[0],msg=stderr)
-        monitor.exit()
-=======
         #~ import pdb; pdb.set_trace()
         return Popen(self.cfg['exe'], cwd=self.cfg['cwd']).wait()
 
@@ -295,7 +274,6 @@
             progress = 100. * int(check_output(['wc', '-l', traj]).split()[0]) / self.cfg['tra']
 
         return progress
->>>>>>> 650c97cf
 
     def get_trajectory(self):
         traf = join(self.cfg['cwd'], 'TRAF')
