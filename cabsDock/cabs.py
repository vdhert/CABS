"""Module for handling CABS simulation"""

import os
import re
import numpy as np
import tarfile
import logger
from os.path import join, exists, isdir
from operator import attrgetter
from subprocess import Popen, PIPE, check_output
from random import randint
from threading import Thread
from pkg_resources import resource_filename
from collections import OrderedDict

from cabsDock.vector3d import Vector3d
from cabsDock.trajectory import Trajectory
from cabsDock.utils import PEPtoPEP1 as PP

__all__ = ['CABS']

class CabsLattice:
    """
    This class represent a CABS-like lattice. It is initialized with:
    grid_spacing: distance between grid nodes, default 0.61 A
    r12: tuple with min and max allowed values for CA-CA pseudo-bond length
    r13: tuple with min and max allowed values for CA-CA-CA end distance
    """

    def __init__(self, grid_spacing=0.61, r12=(3.28, 4.27), r13=(4.1, 7.35)):
        self.grid = grid_spacing
        r12min = round((r12[0] / self.grid) ** 2)
        r12max = round((r12[1] / self.grid) ** 2)
        r13min = round((r13[0] / self.grid) ** 2)
        r13max = round((r13[1] / self.grid) ** 2)
        dim = int(r12max ** 0.5)

        self.vectors = []
        for i in range(-dim, dim + 1):
            for j in range(-dim, dim + 1):
                for k in range(-dim, dim + 1):
                    l = i * i + j * j + k * k
                    if r12min <= float(l) <= r12max:
                        self.vectors.append(Vector3d(i, j, k))

        n = len(self.vectors)
        self.good = np.zeros((n, n))
        for i in range(n):
            vi = self.vectors[i]
            for j in range(n):
                vj = self.vectors[j]
                if r13min < (vi + vj).mod2() < r13max and vi.cross(vj).mod2():
                    self.good[i, j] = 1

    def cast(self, ch):
        """
        Function that casts a single protein chain onto the lattice.
        Returns a list of tuples with (x, y, z) coordinates of CA atoms.
        """

        if len(ch.atoms) < 3:
            raise Exception('Protein chain too short!')

        prev = None
        coord = [Vector3d(
            round(ch.atoms[0].coord.x / self.grid),
            round(ch.atoms[0].coord.y / self.grid),
            round(ch.atoms[0].coord.z / self.grid)
        )]

        for atom in ch.atoms[1:]:
            #  iterate over atoms
            min_dr = 1e12
            min_i = -1

            for i, v in enumerate(self.vectors):
                #  iterate over all possible vectors

                if len(coord) > 2 and self.good[prev, i] == 0:
                    continue

                new = coord[-1] + v
                dr = (self.grid * new - atom.coord).mod2()
                if dr < min_dr:
                    min_dr = dr
                    min_i = i

            if min_i < 0:
                raise Exception('Unsolvable geometric problem!')
            else:
                coord.append(coord[-1] + self.vectors[min_i])
                prev = min_i

        coord.insert(0, coord[0] + coord[1] - coord[2])
        coord.append(coord[-1] + coord[-2] - coord[-3])

        return coord


class CabsRun(Thread):
    """
    Class representing single cabs run.
    TODO: add state() = initializing/running/done/error/interrupted
    Generalnie to cala klase warto przepisac.
    """
    LATTICE = CabsLattice()  # static object CabsLattice used to convert structures to CABS representation
    FORCE_FIELD = (4.0, 1.0, 1.0, 2.0, 0.125, -2.0, 0.375)  # parameters of the CABS force field

    def __init__(self, protein_complex, restraints, config):
        """
        Initialize CabsRun object.
        :param protein_complex: ProteinComplex object with initial conformation of the complex (many replicas)
        :param restraints: Restraints object with complete list of CA-CA and SG-SG restraints
        :param config: Dictionary from Job object running CabsRun
        """
        Thread.__init__(self)
        logger.debug(module_name=__all__[0],msg="Loading structures...")
        fchains, seq, ids = CabsRun.load_structure(protein_complex)
<<<<<<< HEAD
        logger.debug(module_name=__all__[0], msg="Loading restraints...")
=======

>>>>>>> d7af2a68
        restr, maxres = CabsRun.load_restraints(
            restraints.update_id(ids), config['ca_rest_weight'], config['sc_rest_weight']
        )

        exclude = CabsRun.load_excluding(
            protein_complex.receptor.exclude, config['excluding_distance'], ids
        )

        ndim = max(protein_complex.chain_list.values()) + 2
        nmols = len(protein_complex.chain_list)
        nreps = config['replicas']
        inp = CabsRun.make_inp(config, nmols, CabsRun.FORCE_FIELD)
        total_lines = int(sum(1 + np.ceil((ch + 2) / 4.) for ch in protein_complex.chain_list.values())) \
            * nreps * config['mc_cycles'] * config['mc_annealing']

        cabs_dir = join(config['work_dir'], '.CABS')
        if exists(cabs_dir):
            if not isdir(cabs_dir):
                raise Exception(cabs_dir + ' exists and is not a directory!')
            else:
                tra = join(cabs_dir, 'TRAF')
                if exists(tra):
                    os.remove(tra)

        else:
            os.mkdir(cabs_dir, 0755)

        with open(join(cabs_dir, 'FCHAINS'), 'w') as f:
            f.write(fchains)
        with open(join(cabs_dir, 'SEQ'), 'w') as f:
            f.write(seq)
        with open(join(cabs_dir, 'INP'), 'w') as f:
            f.write(inp + restr + exclude)

        logger.debug(module_name=__all__[0], msg="Building exe...")
        run_cmd = CabsRun.build_exe(
            params=(ndim, nreps, nmols, maxres),
            src=resource_filename('cabsDock', 'data/data0.dat'),
            exe='cabs',
            build_command=config['fortran_compiler'],
            build_flags='-O2',
            destination=cabs_dir
        )

        with tarfile.open(resource_filename('cabsDock', 'data/data1.dat')) as f:
            f.extractall(cabs_dir)

        self.cfg = {
            'cwd': cabs_dir,
            'exe': run_cmd,
            'tra': total_lines
        }

    @staticmethod
    def load_structure(protein_complex):
        fchains = None
        seq = ''
        cabs_ids = OrderedDict()
        for model in protein_complex.models():
            chains = model.chains()
            if not fchains:
                fchains = [''] * len(chains)
                ch = 1
                res = 1
                chid = model[0].chid
                for atom in model:
                    if atom.chid != chid:
                        res = 1
                        ch += 1
                        chid = atom.chid
                    cabs_ids[atom.resid_id()] = (ch, res)
                    res += 1
                    seq += '%5i%1s %1s%3s %1s%3i%6.2f\n' % (
                        atom.resnum,
                        atom.icode,
                        atom.alt,
                        atom.resname,
                        atom.chid,
                        int(atom.occ),
                        atom.bfac
                    )

            for i, chain in enumerate(chains):
                vectors = CabsRun.LATTICE.cast(chain)
                fchains[i] += str(len(vectors)) + '\n' + '\n'.join(
                    ['%i %i %i' % (int(v.x), int(v.y), int(v.z)) for v in vectors]
                ) + '\n'

        return ''.join(fchains), seq, cabs_ids

    @staticmethod
    def load_restraints(restraints, ca_weight=1.0, sg_weight=1.0):
        max_r = 0

        rest = [r for r in restraints.data if not r.sg]
        restr = '%i %.2f\n' % (len(rest), ca_weight)
        if ca_weight:
            rest.sort(key=attrgetter('id2'))
            rest.sort(key=attrgetter('id1'))
            all_ids = [r.id1 for r in rest] + [r.id2 for r in rest]
            rest_count = {i: all_ids.count(i) for i in all_ids}
            max_r = max(rest_count.values() + [1])
            rest = ['%2i %3i %2i %3i %6.2f %6.2f\n' % (r.id1 + r.id2 + (r.distance, r.weight)) for r in rest]
            restr += ''.join(rest)
            #  DO POPRAWY
        rest = [r for r in restraints.data if r.sg]
        restr += '%i %.2f\n' % (len(rest), sg_weight)
        if sg_weight:
            rest.sort(key=attrgetter('id2'))
            rest.sort(key=attrgetter('id1'))
            all_ids = [r.id1 for r in rest] + [r.id2 for r in rest]
            rest_count = {i: all_ids.count(i) for i in all_ids}
            max_r = max(rest_count.values() + [max_r, ])
            rest = ['%2i %3i %2i %3i %6.2f %6.2f\n' % (r.id1 + r.id2 + (r.distance, r.weight)) for r in rest]
            restr += ''.join(rest)

        return restr, max_r

    @staticmethod
    def load_excluding(excl, dist, cabs_ids):
        return '%i %f\n' % (len(excl), dist) + '\n'.join(
            '%i %i %i %i' % (cabs_ids[i] + cabs_ids[j]) for i, j in excl
        )

    @staticmethod
    def build_exe(params, src, exe='cabs', build_command='gfortran', build_flags='', destination='.'):
        with open(src) as f:
            lines = f.read()

        names = ['NDIM', 'NREPS', 'NMOLS', 'MAXRES']
        for name, value in zip(names, params):
            lines = re.sub(name + '=\d+', name + '=%i' % value, lines)

        run_cmd = join(destination, exe)
        cmd = [build_command, '-o', run_cmd, build_flags, '-x', 'f77', '-']
        out, err = Popen(cmd, stdin=PIPE, stderr=PIPE).communicate(lines)
        if err:
            raise Exception(err)
        return run_cmd

    @staticmethod
    def make_inp(config, nmols, force_field):
        return '%i\n%i %i %i %i %i\n%.2f %.2f %.2f %.2f %.2f\n%.3f %.3f %.3f %.3f %.3f\n' % (
            randint(999, 10000),
            config['mc_annealing'],
            config['mc_cycles'],
            config['mc_steps'],
            config['replicas'],
            nmols,
            config['t_init'],
            config['t_final'],
            force_field[0],
            force_field[1],
            config['replicas_dtemp'],
            force_field[2],
            force_field[3],
            force_field[4],
            force_field[5],
            force_field[6]
        )

    def run(self):
        monitor = logger.cabs_observer(interval=0.2,traj = join(self.cfg['cwd'], 'TRAF'), n_lines=self.cfg['tra'])
        CABS = Popen(self.cfg['exe'], cwd=self.cfg['cwd'],stderr=PIPE,stdin=PIPE)
        (stdout, stderr) = CABS.communicate()
        if stderr: logger.warning(module_name=__all__[0],msg=stderr)
        monitor.exit()

    def get_trajectory(self):
        traf = join(self.cfg['cwd'], 'TRAF')
        seq = join(self.cfg['cwd'], 'SEQ')
        return Trajectory.read_trajectory(traf, seq)


if __name__ == '__main__':
    pass<|MERGE_RESOLUTION|>--- conflicted
+++ resolved
@@ -116,11 +116,7 @@
         Thread.__init__(self)
         logger.debug(module_name=__all__[0],msg="Loading structures...")
         fchains, seq, ids = CabsRun.load_structure(protein_complex)
-<<<<<<< HEAD
         logger.debug(module_name=__all__[0], msg="Loading restraints...")
-=======
-
->>>>>>> d7af2a68
         restr, maxres = CabsRun.load_restraints(
             restraints.update_id(ids), config['ca_rest_weight'], config['sc_rest_weight']
         )
