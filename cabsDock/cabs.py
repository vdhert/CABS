--- conflicted
+++ resolved
@@ -144,11 +144,7 @@
         with open(join(cabs_dir, 'SEQ'), 'w') as f:
             f.write(seq)
         with open(join(cabs_dir, 'INP'), 'w') as f:
-<<<<<<< HEAD
-            f.write(inp + restr + '0 0')
-=======
             f.write(inp + restr + exclude)
->>>>>>> c2297dcc
 
         logger.debug(module_name=__all__[0], msg="Building exe...")
         run_cmd = CabsRun.build_exe(
@@ -278,25 +274,11 @@
         )
 
     def run(self):
-<<<<<<< HEAD
-        #~ import pdb; pdb.set_trace()
-        return Popen(self.cfg['exe'], cwd=self.cfg['cwd']).wait()
-
-    def status(self):
-        traj = join(self.cfg['cwd'], 'TRAF')
-        if not exists(traj):
-            progress = 0.
-        else:
-            progress = 100. * int(check_output(['wc', '-l', traj]).split()[0]) / self.cfg['tra']
-
-        return progress
-=======
         monitor = logger.cabs_observer(interval=0.2,traj = join(self.cfg['cwd'], 'TRAF'), n_lines=self.cfg['tra'])
         CABS = Popen(self.cfg['exe'], cwd=self.cfg['cwd'],stderr=PIPE,stdin=PIPE)
         (stdout, stderr) = CABS.communicate()
         if stderr: logger.warning(module_name=__all__[0],msg=stderr)
         monitor.exit()
->>>>>>> c2297dcc
 
     def get_trajectory(self):
         traf = join(self.cfg['cwd'], 'TRAF')
